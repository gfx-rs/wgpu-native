use conv::{
<<<<<<< HEAD
    map_adapter_options, map_device_descriptor, map_instance_descriptor,
    map_pipeline_layout_descriptor, map_shader_module, map_surface, map_swapchain_descriptor,
    write_limits_struct, CreateSurfaceParams, map_bind_group_entry
=======
    map_device_descriptor, map_instance_backend_flags, map_instance_descriptor,
    map_pipeline_layout_descriptor, map_primitive_state, map_shader_module, map_surface,
    CreateSurfaceParams,
>>>>>>> 19d2681e
};
use parking_lot::{Mutex, RwLock};
use smallvec::SmallVec;
use std::{
    borrow::Cow,
    cell::OnceCell,
    error,
    ffi::{CStr, CString},
    fmt::Display,
    mem,
    num::NonZeroU64,
<<<<<<< HEAD
    num::NonZeroU32,
    path::Path,
    sync::Arc,
    sync::Mutex
=======
    sync::{atomic, Arc},
    thread,
>>>>>>> 19d2681e
};
use utils::{make_slice, ptr_into_label, ptr_into_path};
use wgc::{
    command::{self, bundle_ffi, compute_ffi, render_ffi},
    gfx_select, id::{self, TextureViewId, SamplerId}, resource, Label,
};

pub mod conv;
pub mod logging;
pub mod unimplemented;
pub mod utils;

pub mod native {
    #![allow(non_upper_case_globals)]
    #![allow(non_camel_case_types)]
    #![allow(non_snake_case)]
    #![allow(dead_code)]
    include!(concat!(env!("OUT_DIR"), "/bindings.rs"));
}

const LABEL: &str = "label";

pub type Context = wgc::global::Global<wgc::identity::IdentityManagerFactory>;

struct AdapterProperties {
    vendor_id: u32,
    vendor_name: CString,
    architecture: CString,
    device_id: u32,
    name: CString,
    driver_description: CString,
    adapter_type: native::WGPUAdapterType,
    backend_type: native::WGPUBackendType,
}

pub struct WGPUAdapterImpl {
    context: Arc<Context>,
    id: id::AdapterId,
    properties: OnceCell<AdapterProperties>,
}
impl Drop for WGPUAdapterImpl {
    fn drop(&mut self) {
        if !thread::panicking() {
            let context = &self.context;
            gfx_select!(self.id => context.adapter_drop(self.id));
        }
    }
}

pub struct WGPUBindGroupImpl {
    context: Arc<Context>,
    id: id::BindGroupId,
}
impl Drop for WGPUBindGroupImpl {
    fn drop(&mut self) {
        if !thread::panicking() {
            let context = &self.context;
            gfx_select!(self.id => context.bind_group_drop(self.id));
        }
    }
}

pub struct WGPUBindGroupLayoutImpl {
    context: Arc<Context>,
    id: id::BindGroupLayoutId,
}
impl Drop for WGPUBindGroupLayoutImpl {
    fn drop(&mut self) {
        if !thread::panicking() {
            let context = &self.context;
            gfx_select!(self.id => context.bind_group_layout_drop(self.id));
        }
    }
}

pub struct WGPUBufferImpl {
    context: Arc<Context>,
    id: id::BufferId,
    error_sink: ErrorSink,
    descriptor: native::WGPUBufferDescriptor,
}
impl Drop for WGPUBufferImpl {
    fn drop(&mut self) {
        if !thread::panicking() {
            let context = &self.context;
            gfx_select!(self.id => context.buffer_drop(self.id, false));
        }
    }
}

pub struct WGPUCommandBufferImpl {
    context: Arc<Context>,
    id: id::CommandBufferId,
    open: atomic::AtomicBool,
}
impl Drop for WGPUCommandBufferImpl {
    fn drop(&mut self) {
        if self.open.load(atomic::Ordering::SeqCst) && !thread::panicking() {
            let context = &self.context;
            gfx_select!(self.id => context.command_buffer_drop(self.id));
        }
    }
}

pub struct WGPUCommandEncoderImpl {
    context: Arc<Context>,
    id: id::CommandEncoderId,
    error_sink: ErrorSink,
    open: atomic::AtomicBool,
}
impl Drop for WGPUCommandEncoderImpl {
    fn drop(&mut self) {
        if self.open.load(atomic::Ordering::SeqCst) && !thread::panicking() {
            let context = &self.context;
            gfx_select!(self.id => context.command_encoder_drop(self.id));
        }
    }
}

pub struct WGPUComputePassEncoderImpl {
    context: Arc<Context>,
    encoder: RwLock<command::ComputePass>,
    error_sink: ErrorSink,
}

pub struct WGPUComputePipelineImpl {
    context: Arc<Context>,
    id: id::ComputePipelineId,
}
impl Drop for WGPUComputePipelineImpl {
    fn drop(&mut self) {
        if !thread::panicking() {
            let context = &self.context;
            gfx_select!(self.id => context.compute_pipeline_drop(self.id));
        }
    }
}

pub struct WGPUDeviceImpl {
    context: Arc<Context>,
    id: id::DeviceId,
    error_sink: ErrorSink,
}
impl Drop for WGPUDeviceImpl {
    fn drop(&mut self) {
        if !thread::panicking() {
            let context = &self.context;

            match gfx_select!(self.id => context.device_poll(self.id, wgt::Maintain::Wait)) {
                Ok(_) => (),
                Err(err) => handle_error_fatal(context, err, "WGPUDeviceImpl::drop"),
            }

            gfx_select!(self.id => context.device_drop(self.id));
        }
    }
}

pub struct WGPUInstanceImpl {
    context: Arc<Context>,
}

pub struct WGPUPipelineLayoutImpl {
    context: Arc<Context>,
    id: id::PipelineLayoutId,
}
impl Drop for WGPUPipelineLayoutImpl {
    fn drop(&mut self) {
        if !thread::panicking() {
            let context = &self.context;
            gfx_select!(self.id => context.pipeline_layout_drop(self.id));
        }
    }
}

pub struct WGPUQuerySetImpl {
    context: Arc<Context>,
    id: id::QuerySetId,
}
impl Drop for WGPUQuerySetImpl {
    fn drop(&mut self) {
        if !thread::panicking() {
            let context = &self.context;
            gfx_select!(self.id => context.query_set_drop(self.id));
        }
    }
}

pub struct WGPUQueueImpl {
    context: Arc<Context>,
    id: id::QueueId,
    error_sink: ErrorSink,
}

pub struct WGPURenderBundleImpl {
    context: Arc<Context>,
    id: id::RenderBundleId,
}
impl Drop for WGPURenderBundleImpl {
    fn drop(&mut self) {
        if !thread::panicking() {
            let context = &self.context;
            gfx_select!(self.id => context.render_bundle_drop(self.id));
        }
    }
}

pub struct WGPURenderBundleEncoderImpl {
    context: Arc<Context>,
    encoder: *mut RwLock<command::RenderBundleEncoder>,
}

pub struct WGPURenderPassEncoderImpl {
    context: Arc<Context>,
    encoder: RwLock<command::RenderPass>,
    error_sink: ErrorSink,
}

pub struct WGPURenderPipelineImpl {
    context: Arc<Context>,
    id: id::RenderPipelineId,
}
impl Drop for WGPURenderPipelineImpl {
    fn drop(&mut self) {
        if !thread::panicking() {
            let context = &self.context;
            gfx_select!(self.id => context.render_pipeline_drop(self.id));
        }
    }
}

pub struct WGPUSamplerImpl {
    context: Arc<Context>,
    id: id::SamplerId,
}
impl Drop for WGPUSamplerImpl {
    fn drop(&mut self) {
        if !thread::panicking() {
            let context = &self.context;
            gfx_select!(self.id => context.sampler_drop(self.id));
        }
    }
}

pub struct WGPUShaderModuleImpl {
    context: Arc<Context>,
    id: id::ShaderModuleId,
}
impl Drop for WGPUShaderModuleImpl {
    fn drop(&mut self) {
        if !thread::panicking() {
            let context = &self.context;
            gfx_select!(self.id => context.shader_module_drop(self.id));
        }
    }
}

struct SurfaceData {
    device_id: id::DeviceId,
    error_sink: ErrorSink,
    texture_data: TextureData,
}

pub struct WGPUSurfaceImpl {
    context: Arc<Context>,
    id: id::SurfaceId,
    data: Mutex<Option<SurfaceData>>,
    // Shared bool between Texture & Surface to track surface_present calls
    has_surface_presented: Arc<atomic::AtomicBool>,
}
impl Drop for WGPUSurfaceImpl {
    fn drop(&mut self) {
        if !thread::panicking() {
            self.context.surface_drop(self.id);
        }
    }
}

#[derive(Copy, Clone)]
struct TextureData {
    usage: native::WGPUTextureUsageFlags,
    dimension: native::WGPUTextureDimension,
    size: native::WGPUExtent3D,
    format: native::WGPUTextureFormat,
    mip_level_count: u32,
    sample_count: u32,
}

pub struct WGPUTextureImpl {
    context: Arc<Context>,
    id: id::TextureId,
    error_sink: ErrorSink,
    data: TextureData,
    surface_id: Option<id::SurfaceId>,
    // Shared bool between Texture & Surface to track surface_present calls
    has_surface_presented: Arc<atomic::AtomicBool>,
}
impl Drop for WGPUTextureImpl {
    fn drop(&mut self) {
        if thread::panicking() {
            return;
        }
        match self.surface_id {
            Some(surface_id) => {
                if !self.has_surface_presented.load(atomic::Ordering::SeqCst) {
                    let context = &self.context;
                    match gfx_select!(self.id => context.surface_texture_discard(surface_id)) {
                        Ok(_) => (),
                        Err(cause) => handle_error_fatal(context, cause, "wgpuTextureRelease"),
                    }
                }
            }
            None => {
                let context = &self.context;
                gfx_select!(self.id => context.texture_drop(self.id, false));
            }
        }
    }
}

pub struct WGPUTextureViewImpl {
    context: Arc<Context>,
    id: id::TextureViewId,
}
impl Drop for WGPUTextureViewImpl {
    fn drop(&mut self) {
        if !thread::panicking() {
            let context = &self.context;
            let _ = gfx_select!(self.id => context.texture_view_drop(self.id, false));
        }
    }
}

struct DeviceCallback<T> {
    callback: T,
    userdata: *mut std::os::raw::c_void,
}
unsafe impl<T> Send for DeviceCallback<T> {}

type UncapturedErrorCallback = DeviceCallback<native::WGPUErrorCallback>;
type DeviceLostCallback = DeviceCallback<native::WGPUDeviceLostCallback>;

unsafe extern "C" fn default_uncaptured_error_handler(
    _typ: native::WGPUErrorType,
    message: *const ::std::os::raw::c_char,
    _userdata: *mut ::std::os::raw::c_void,
) {
    let message = unsafe { CStr::from_ptr(message) }.to_str().unwrap();
    log::error!("Handling wgpu uncaptured errors as fatal by default");
    panic!("wgpu uncaptured error:\n{message}\n");
}
const DEFAULT_UNCAPTURED_ERROR_HANDLER: UncapturedErrorCallback = UncapturedErrorCallback {
    callback: Some(default_uncaptured_error_handler),
    userdata: std::ptr::null_mut(),
};

unsafe extern "C" fn default_device_lost_handler(
    _reason: native::WGPUDeviceLostReason,
    message: *const ::std::os::raw::c_char,
    _userdata: *mut ::std::os::raw::c_void,
) {
    let message = unsafe { CStr::from_ptr(message) }.to_str().unwrap();
    log::error!("Handling wgpu device lost errors as fatal by default");
    panic!("wgpu device lost error:\n{message}\n");
}
const DEFAULT_DEVICE_LOST_HANDLER: DeviceLostCallback = DeviceLostCallback {
    callback: Some(default_device_lost_handler),
    userdata: std::ptr::null_mut(),
};

#[derive(Debug)]
pub enum Error {
    DeviceLost {
        source: Box<dyn error::Error + Send + 'static>,
    },
    OutOfMemory {
        source: Box<dyn error::Error + Send + 'static>,
    },
    Validation {
        source: Box<dyn error::Error + Send + 'static>,
        description: String,
    },
}

impl error::Error for Error {
    fn source(&self) -> Option<&(dyn error::Error + 'static)> {
        match self {
            Error::DeviceLost { source } => Some(source.as_ref()),
            Error::OutOfMemory { source } => Some(source.as_ref()),
            Error::Validation { source, .. } => Some(source.as_ref()),
        }
    }
}

impl Display for Error {
    fn fmt(&self, f: &mut std::fmt::Formatter<'_>) -> std::fmt::Result {
        match self {
            Error::DeviceLost { .. } => f.write_str("Device lost"),
            Error::OutOfMemory { .. } => f.write_str("Out of Memory"),
            Error::Validation { description, .. } => f.write_str(description),
        }
    }
}

#[derive(Clone, Copy, Debug, Eq, PartialEq, PartialOrd)]
pub enum ErrorFilter {
    /// Catch only out-of-memory errors.
    OutOfMemory,
    /// Catch only validation errors.
    Validation,
}

type ErrorSink = Arc<Mutex<ErrorSinkRaw>>;

struct ErrorScope {
    error: Option<crate::Error>,
    filter: crate::ErrorFilter,
}

struct ErrorSinkRaw {
    scopes: Vec<ErrorScope>,
    uncaptured_handler: UncapturedErrorCallback,
    device_lost_handler: DeviceLostCallback,
}

impl ErrorSinkRaw {
    fn new(device_lost_handler: DeviceLostCallback) -> ErrorSinkRaw {
        ErrorSinkRaw {
            scopes: Vec::new(),
            uncaptured_handler: DEFAULT_UNCAPTURED_ERROR_HANDLER,
            device_lost_handler,
        }
    }

    fn handle_error(&mut self, err: crate::Error) {
        let (typ, filter) = match err {
            crate::Error::DeviceLost { .. } => {
                // handle device lost error early
                if let Some(callback) = self.device_lost_handler.callback {
                    let userdata = self.device_lost_handler.userdata;
                    let msg = CString::new(err.to_string()).unwrap();
                    unsafe {
                        callback(
                            native::WGPUDeviceLostReason_Destroyed,
                            msg.as_ptr(),
                            userdata,
                        )
                    };
                }
                return;
            }
            crate::Error::OutOfMemory { .. } => (
                native::WGPUErrorType_OutOfMemory,
                crate::ErrorFilter::OutOfMemory,
            ),
            crate::Error::Validation { .. } => (
                native::WGPUErrorType_Validation,
                crate::ErrorFilter::Validation,
            ),
        };

        match self
            .scopes
            .iter_mut()
            .rev()
            .find(|scope| scope.filter == filter)
        {
            Some(scope) => {
                if scope.error.is_none() {
                    scope.error = Some(err);
                }
            }
            None => {
                if let Some(callback) = self.uncaptured_handler.callback {
                    let userdata = self.uncaptured_handler.userdata;
                    let msg = CString::new(err.to_string()).unwrap();
                    unsafe { callback(typ, msg.as_ptr(), userdata) };
                }
            }
        }
    }
}

fn format_error(context: &Context, err: &(impl error::Error + 'static)) -> String {
    let mut err_descs = vec![];

    let mut err_str = String::new();
    wgc::error::format_pretty_any(&mut err_str, context, err);
    err_descs.push(err_str);

    let mut source_opt = err.source();
    while let Some(source) = source_opt {
        let mut source_str = String::new();
        wgc::error::format_pretty_any(&mut source_str, context, source);
        err_descs.push(source_str);
        source_opt = source.source();
    }

    format!("Validation Error\n\nCaused by:\n{}", err_descs.join(""))
}

fn handle_error_fatal(
    context: &Context,
    cause: impl error::Error + Send + Sync + 'static,
    operation: &'static str,
) -> ! {
    panic!(
        "Error in {operation}: {f}",
        f = format_error(context, &cause)
    );
}

fn handle_error(
    context: &Context,
    sink_mutex: &Mutex<ErrorSinkRaw>,
    cause: impl error::Error + Send + Sync + 'static,
    label_key: &'static str,
    label: Label,
    string: &'static str,
) {
    let error = wgc::error::ContextError {
        string,
        cause: Box::new(cause),
        label: label.unwrap_or_default().to_string(),
        label_key,
    };
    let mut sink = sink_mutex.lock();
    let mut source_opt: Option<&(dyn error::Error + 'static)> = Some(&error);
    while let Some(source) = source_opt {
        match source.downcast_ref::<wgc::device::DeviceError>() {
            Some(wgc::device::DeviceError::Lost) => {
                return sink.handle_error(crate::Error::DeviceLost {
                    source: Box::new(error),
                });
            }
            Some(wgc::device::DeviceError::OutOfMemory) => {
                return sink.handle_error(crate::Error::OutOfMemory {
                    source: Box::new(error),
                });
            }
            _ => (),
        }
        source_opt = source.source();
    }

    // Otherwise, it is a validation error
    sink.handle_error(crate::Error::Validation {
        description: format_error(context, &error),
        source: Box::new(error),
    });
}

// webgpu.h functions

#[no_mangle]
pub unsafe extern "C" fn wgpuCreateInstance(
    descriptor: Option<&native::WGPUInstanceDescriptor>,
) -> native::WGPUInstance {
    let instance_desc = match descriptor {
        Some(descriptor) => follow_chain!(map_instance_descriptor(
            descriptor,
            WGPUSType_InstanceExtras => native::WGPUInstanceExtras
        )),
        None => wgt::InstanceDescriptor::default(),
    };

    Arc::into_raw(Arc::new(WGPUInstanceImpl {
        context: Arc::new(Context::new(
            "wgpu",
            wgc::identity::IdentityManagerFactory,
            instance_desc,
        )),
    }))
}

// Adapter methods

#[no_mangle]
pub unsafe extern "C" fn wgpuAdapterEnumerateFeatures(
    adapter: native::WGPUAdapter,
    features: *mut native::WGPUFeatureName,
) -> usize {
    let (adapter_id, context) = {
        let adapter = adapter.as_ref().expect("invalid adapter");
        (adapter.id, &adapter.context)
    };
    let adapter_features = match gfx_select!(adapter_id => context.adapter_features(adapter_id)) {
        Ok(features) => features,
        Err(err) => handle_error_fatal(context, err, "wgpuAdapterEnumerateFeatures"),
    };

    let temp = conv::features_to_native(adapter_features);

    if !features.is_null() {
        std::ptr::copy_nonoverlapping(temp.as_ptr(), features, temp.len());
    }

    temp.len()
}

#[no_mangle]
pub unsafe extern "C" fn wgpuAdapterGetLimits(
    adapter: native::WGPUAdapter,
    limits: Option<&mut native::WGPUSupportedLimits>,
) -> native::WGPUBool {
    let (adapter_id, context) = {
        let adapter = adapter.as_ref().expect("invalid adapter");
        (adapter.id, &adapter.context)
    };
    let limits = limits.expect("invalid return pointer \"limits\"");

    let result = gfx_select!(adapter_id => context.adapter_limits(adapter_id));
    match result {
        Ok(wgt_limits) => conv::write_limits_struct(wgt_limits, limits),
        Err(err) => handle_error_fatal(context, err, "wgpuAdapterGetLimits"),
    }

    true as native::WGPUBool // indicates that we can fill WGPUChainedStructOut
}

#[no_mangle]
pub unsafe extern "C" fn wgpuAdapterGetProperties(
    adapter: native::WGPUAdapter,
    properties: Option<&mut native::WGPUAdapterProperties>,
) {
    let adapter = adapter.as_ref().expect("invalid adapter");
    let properties = properties.expect("invalid return pointer \"properties\"");
    let context = adapter.context.as_ref();
    let adapter_id = adapter.id;

    let props = adapter.properties.get_or_init(|| {
        match gfx_select!(adapter_id => context.adapter_get_info(adapter_id)) {
            Ok(info) => AdapterProperties {
                vendor_id: info.vendor,
                vendor_name: CString::new(info.driver).unwrap(),
                architecture: CString::default(), // TODO
                device_id: info.device,
                name: CString::new(info.name).unwrap(),
                driver_description: CString::new(info.driver_info).unwrap(),
                adapter_type: match info.device_type {
                    wgt::DeviceType::Other => native::WGPUAdapterType_Unknown,
                    wgt::DeviceType::IntegratedGpu => native::WGPUAdapterType_IntegratedGPU,
                    wgt::DeviceType::DiscreteGpu => native::WGPUAdapterType_DiscreteGPU,
                    wgt::DeviceType::VirtualGpu => native::WGPUAdapterType_CPU, // close enough?
                    wgt::DeviceType::Cpu => native::WGPUAdapterType_CPU,
                },
                backend_type: match info.backend {
                    wgt::Backend::Empty => native::WGPUBackendType_Null,
                    wgt::Backend::Vulkan => native::WGPUBackendType_Vulkan,
                    wgt::Backend::Metal => native::WGPUBackendType_Metal,
                    wgt::Backend::Dx12 => native::WGPUBackendType_D3D12,
                    wgt::Backend::Dx11 => native::WGPUBackendType_D3D11,
                    wgt::Backend::Gl => native::WGPUBackendType_OpenGL,
                    wgt::Backend::BrowserWebGpu => native::WGPUBackendType_WebGPU,
                },
            },
            Err(err) => handle_error_fatal(context, err, "wgpuAdapterGetProperties"),
        }
    });

    properties.vendorID = props.vendor_id;
    properties.vendorName = props.vendor_name.as_ptr();
    properties.architecture = props.architecture.as_ptr();
    properties.deviceID = props.device_id;
    properties.name = props.name.as_ptr();
    properties.driverDescription = props.driver_description.as_ptr();
    properties.adapterType = props.adapter_type;
    properties.backendType = props.backend_type;
}

#[no_mangle]
pub unsafe extern "C" fn wgpuAdapterHasFeature(
    adapter: native::WGPUAdapter,
    feature: native::WGPUFeatureName,
) -> native::WGPUBool {
    let (adapter_id, context) = {
        let adapter = adapter.as_ref().expect("invalid adapter");
        (adapter.id, &adapter.context)
    };
    let adapter_features = match gfx_select!(adapter_id => context.adapter_features(adapter_id)) {
        Ok(features) => features,
        Err(err) => handle_error_fatal(context, err, "wgpuAdapterHasFeature"),
    };

    let feature = match conv::map_feature(feature) {
        Some(feature) => feature,
        None => return false as native::WGPUBool,
    };

    adapter_features.contains(feature) as native::WGPUBool
}

#[no_mangle]
pub unsafe extern "C" fn wgpuAdapterRequestDevice(
    adapter: native::WGPUAdapter,
    descriptor: Option<&native::WGPUDeviceDescriptor>,
    callback: native::WGPURequestDeviceCallback,
    userdata: *mut std::os::raw::c_void,
) {
    let (adapter_id, context) = {
        let adapter = adapter.as_ref().expect("invalid adapter");
        (adapter.id, &adapter.context)
    };
    let callback = callback.expect("invalid callback");

    let (desc, trace_str, device_lost_handler) = match descriptor {
        Some(descriptor) => {
            let (desc, trace_str) = follow_chain!(
                map_device_descriptor(descriptor,
                WGPUSType_DeviceExtras => native::WGPUDeviceExtras)
            );
            let device_lost_handler = DeviceLostCallback {
                callback: descriptor.deviceLostCallback,
                userdata: descriptor.deviceLostUserdata,
            };
            (desc, trace_str, device_lost_handler)
        }
        None => (
            wgt::DeviceDescriptor::default(),
            std::ptr::null(),
            DEFAULT_DEVICE_LOST_HANDLER,
        ),
    };

    let (device_id, err) = gfx_select!(adapter_id =>
        context.adapter_request_device(
            adapter_id,
            &desc,
            ptr_into_path(trace_str),
            ()
        )
    );
    match err {
        None => {
            callback(
                native::WGPURequestDeviceStatus_Success,
                Arc::into_raw(Arc::new(WGPUDeviceImpl {
                    context: context.clone(),
                    id: device_id,
                    error_sink: Arc::new(Mutex::new(ErrorSinkRaw::new(device_lost_handler))),
                })),
                std::ptr::null(),
                userdata,
            );
        }
        Some(err) => {
            let message = CString::new(format_error(context, &err)).unwrap();

            callback(
                native::WGPURequestDeviceStatus_Error,
                std::ptr::null_mut(),
                message.as_ptr(),
                userdata,
            );
        }
    }
}

#[no_mangle]
pub unsafe extern "C" fn wgpuAdapterReference(adapter: native::WGPUAdapter) {
    assert!(!adapter.is_null(), "invalid adapter");
    Arc::increment_strong_count(adapter);
}
#[no_mangle]
pub unsafe extern "C" fn wgpuAdapterRelease(adapter: native::WGPUAdapter) {
    assert!(!adapter.is_null(), "invalid adapter");
    Arc::decrement_strong_count(adapter);
}

// BindGroup methods

#[no_mangle]
pub unsafe extern "C" fn wgpuBindGroupReference(bind_group: native::WGPUBindGroup) {
    assert!(!bind_group.is_null(), "invalid bind group");
    Arc::increment_strong_count(bind_group);
}
#[no_mangle]
pub unsafe extern "C" fn wgpuBindGroupRelease(bind_group: native::WGPUBindGroup) {
    assert!(!bind_group.is_null(), "invalid bind group");
    Arc::decrement_strong_count(bind_group);
}

// BindGroupLayout methods

#[no_mangle]
pub unsafe extern "C" fn wgpuBindGroupLayoutReference(
    bind_group_layout: native::WGPUBindGroupLayout,
) {
    assert!(!bind_group_layout.is_null(), "invalid bind group layout");
    Arc::increment_strong_count(bind_group_layout);
}
#[no_mangle]
pub unsafe extern "C" fn wgpuBindGroupLayoutRelease(
    bind_group_layout: native::WGPUBindGroupLayout,
) {
    assert!(!bind_group_layout.is_null(), "invalid bind group layout");
    Arc::decrement_strong_count(bind_group_layout);
}

// Buffer methods

#[no_mangle]
pub unsafe extern "C" fn wgpuBufferDestroy(buffer: native::WGPUBuffer) {
    let (buffer_id, context) = {
        let buffer = buffer.as_ref().expect("invalid buffer");
        (buffer.id, &buffer.context)
    };
    // Per spec, no error to report. Even calling destroy multiple times is valid.
    let _ = gfx_select!(buffer_id => context.buffer_destroy(buffer_id));
}

#[no_mangle]
pub unsafe extern "C" fn wgpuBufferGetConstMappedRange(
    buffer: native::WGPUBuffer,
    offset: usize,
    size: usize,
) -> *const ::std::os::raw::c_void {
    let (buffer_id, context) = {
        let buffer = buffer.as_ref().expect("invalid buffer");
        (buffer.id, &buffer.context)
    };

    let buf = match gfx_select!(buffer_id => context.buffer_get_mapped_range(
        buffer_id,
        offset as wgt::BufferAddress,
        match size {
            conv::WGPU_WHOLE_MAP_SIZE => None,
            _ => Some(size as u64),
        }
    )) {
        Ok((ptr, _)) => ptr,
        Err(err) => handle_error_fatal(context, err, "wgpuBufferGetConstMappedRange"),
    };

    buf as *const ::std::os::raw::c_void
}

#[no_mangle]
pub unsafe extern "C" fn wgpuBufferGetMappedRange(
    buffer: native::WGPUBuffer,
    offset: usize,
    size: usize,
) -> *mut ::std::os::raw::c_void {
    let (buffer_id, context) = {
        let buffer = buffer.as_ref().expect("invalid buffer");
        (buffer.id, &buffer.context)
    };

    let buf = match gfx_select!(buffer_id => context.buffer_get_mapped_range(
        buffer_id,
        offset as wgt::BufferAddress,
        match size {
            conv::WGPU_WHOLE_MAP_SIZE => None,
            _ => Some(size as u64),
        }
    )) {
        Ok((ptr, _)) => ptr,
        Err(err) => handle_error_fatal(context, err, "wgpuBufferGetMappedRange"),
    };

    buf as *mut ::std::os::raw::c_void
}

#[no_mangle]
pub unsafe extern "C" fn wgpuBufferGetSize(buffer: native::WGPUBuffer) -> u64 {
    let descriptor = buffer.as_ref().expect("invalid buffer").descriptor;
    descriptor.size
}

#[no_mangle]
pub unsafe extern "C" fn wgpuBufferGetUsage(
    buffer: native::WGPUBuffer,
) -> native::WGPUBufferUsageFlags {
    let descriptor = buffer.as_ref().expect("invalid buffer").descriptor;
    descriptor.usage
}

#[no_mangle]
pub unsafe extern "C" fn wgpuBufferMapAsync(
    buffer: native::WGPUBuffer,
    mode: native::WGPUMapModeFlags,
    offset: usize,
    size: usize,
    callback: native::WGPUBufferMapCallback,
    userdata: *mut std::ffi::c_void,
) {
    let (buffer_id, context, error_sink) = {
        let buffer = buffer.as_ref().expect("invalid buffer");
        (buffer.id, &buffer.context, &buffer.error_sink)
    };
    let callback = callback.expect("invalid callback");
    let userdata = utils::Userdata::new(userdata);

    let operation = wgc::resource::BufferMapOperation {
        host: match mode as native::WGPUMapMode {
            native::WGPUMapMode_Write => wgc::device::HostMap::Write,
            native::WGPUMapMode_Read => wgc::device::HostMap::Read,
            _ => panic!("invalid map mode"),
        },
        callback: wgc::resource::BufferMapCallback::from_rust(Box::new(
            move |result: resource::BufferAccessResult| {
                let status = match result {
                    Ok(()) => native::WGPUBufferMapAsyncStatus_Success,
                    Err(resource::BufferAccessError::Device(_)) => {
                        native::WGPUBufferMapAsyncStatus_DeviceLost
                    }
                    Err(resource::BufferAccessError::MapAlreadyPending) => {
                        native::WGPUBufferMapAsyncStatus_MappingAlreadyPending
                    }
                    Err(resource::BufferAccessError::Invalid)
                    | Err(resource::BufferAccessError::Destroyed) => {
                        native::WGPUBufferMapAsyncStatus_DestroyedBeforeCallback
                    }
                    Err(_) => native::WGPUBufferMapAsyncStatus_ValidationError,
                    // TODO: WGPUBufferMapAsyncStatus_OffsetOutOfRange
                    // TODO: WGPUBufferMapAsyncStatus_SizeOutOfRange
                };

                callback(status, userdata.as_ptr());
            },
        )),
    };

    if let Err(cause) = gfx_select!(buffer_id => context.buffer_map_async(buffer_id, offset as u64 .. (offset + size) as u64, operation))
    {
        handle_error(context, error_sink, cause, "", None, "wgpuBufferMapAsync")
    };
}

#[no_mangle]
pub unsafe extern "C" fn wgpuBufferUnmap(buffer: native::WGPUBuffer) {
    let (buffer_id, context, error_sink) = {
        let buffer = buffer.as_ref().expect("invalid buffer");
        (buffer.id, &buffer.context, &buffer.error_sink)
    };

    if let Err(cause) = gfx_select!(buffer_id => context.buffer_unmap(buffer_id)) {
        handle_error(context, error_sink, cause, "", None, "wgpuBufferUnmap")
    }
}

#[no_mangle]
pub unsafe extern "C" fn wgpuBufferReference(buffer: native::WGPUBuffer) {
    assert!(!buffer.is_null(), "invalid buffer");
    Arc::increment_strong_count(buffer);
}
#[no_mangle]
pub unsafe extern "C" fn wgpuBufferRelease(buffer: native::WGPUBuffer) {
    assert!(!buffer.is_null(), "invalid buffer");
    Arc::decrement_strong_count(buffer);
}

// CommandBuffer methods

#[no_mangle]
pub unsafe extern "C" fn wgpuCommandBufferReference(command_buffer: native::WGPUCommandBuffer) {
    assert!(!command_buffer.is_null(), "invalid command buffer");
    Arc::increment_strong_count(command_buffer);
}
#[no_mangle]
pub unsafe extern "C" fn wgpuCommandBufferRelease(command_buffer: native::WGPUCommandBuffer) {
    assert!(!command_buffer.is_null(), "invalid command buffer");
    Arc::decrement_strong_count(command_buffer);
}

// CommandEncoder methods

#[no_mangle]
pub unsafe extern "C" fn wgpuCommandEncoderBeginComputePass(
    command_encoder: native::WGPUCommandEncoder,
    descriptor: Option<&native::WGPUComputePassDescriptor>,
) -> native::WGPUComputePassEncoder {
    let (command_encoder_id, context, error_sink) = {
        let command_encoder = command_encoder.as_ref().expect("invalid command encoder");
        (
            command_encoder.id,
            &command_encoder.context,
            &command_encoder.error_sink,
        )
    };

    let desc = match descriptor {
        Some(descriptor) => wgc::command::ComputePassDescriptor {
            label: ptr_into_label(descriptor.label),
        },
        None => wgc::command::ComputePassDescriptor::default(),
    };

    Arc::into_raw(Arc::new(WGPUComputePassEncoderImpl {
        context: context.clone(),
        encoder: RwLock::new(wgc::command::ComputePass::new(command_encoder_id, &desc)),
        error_sink: error_sink.clone(),
    }))
}

#[no_mangle]
pub unsafe extern "C" fn wgpuCommandEncoderBeginRenderPass(
    command_encoder: native::WGPUCommandEncoder,
    descriptor: Option<&native::WGPURenderPassDescriptor>,
) -> native::WGPURenderPassEncoder {
    let (command_encoder_id, context, error_sink) = {
        let command_encoder = command_encoder.as_ref().expect("invalid command encoder");
        (
            command_encoder.id,
            &command_encoder.context,
            &command_encoder.error_sink,
        )
    };
    let descriptor = descriptor.expect("invalid descriptor");

    let depth_stencil_attachment = descriptor.depthStencilAttachment.as_ref().map(|desc| {
        wgc::command::RenderPassDepthStencilAttachment {
            view: desc
                .view
                .as_ref()
                .expect("invalid texture view for depth stencil attachment")
                .id,
            depth: wgc::command::PassChannel {
                load_op: conv::map_load_op(desc.depthLoadOp),
                store_op: conv::map_store_op(desc.depthStoreOp),
                clear_value: desc.depthClearValue,
                read_only: desc.depthReadOnly != 0,
            },
            stencil: wgc::command::PassChannel {
                load_op: conv::map_load_op(desc.stencilLoadOp),
                store_op: conv::map_store_op(desc.stencilStoreOp),
                clear_value: desc.stencilClearValue,
                read_only: desc.stencilReadOnly != 0,
            },
        }
    });

    let desc = wgc::command::RenderPassDescriptor {
        label: ptr_into_label(descriptor.label),
        color_attachments: Cow::Owned(
            make_slice(descriptor.colorAttachments, descriptor.colorAttachmentCount)
                .iter()
                .map(|color_attachment| {
                    color_attachment.view.as_ref().map(|view| {
                        wgc::command::RenderPassColorAttachment {
                            view: view.id,
                            resolve_target: color_attachment.resolveTarget.as_ref().map(|v| v.id),
                            channel: wgc::command::PassChannel {
                                load_op: conv::map_load_op(color_attachment.loadOp),
                                store_op: conv::map_store_op(color_attachment.storeOp),
                                clear_value: conv::map_color(&color_attachment.clearValue),
                                read_only: false,
                            },
                        }
                    })
                })
                .collect(),
        ),
        depth_stencil_attachment: depth_stencil_attachment.as_ref(),
    };

    Arc::into_raw(Arc::new(WGPURenderPassEncoderImpl {
        context: context.clone(),
        encoder: RwLock::new(wgc::command::RenderPass::new(command_encoder_id, &desc)),
        error_sink: error_sink.clone(),
    }))
}

#[no_mangle]
pub unsafe extern "C" fn wgpuCommandEncoderClearBuffer(
    command_encoder: native::WGPUCommandEncoder,
    buffer: native::WGPUBuffer,
    offset: u64,
    size: u64,
) {
    let (command_encoder_id, context, error_sink) = {
        let command_encoder = command_encoder.as_ref().expect("invalid command encoder");
        (
            command_encoder.id,
            &command_encoder.context,
            &command_encoder.error_sink,
        )
    };
    let buffer_id = buffer.as_ref().expect("invalid buffer").id;

    if let Err(cause) = gfx_select!(command_encoder_id => context.command_encoder_clear_buffer(
        command_encoder_id,
        buffer_id,
        offset,
        match size {
            0 => panic!("invalid size"),
            conv::WGPU_WHOLE_SIZE => None,
            _ => Some(NonZeroU64::new_unchecked(size)),
        }
    )) {
        handle_error(
            context,
            error_sink,
            cause,
            "",
            None,
            "wgpuCommandEncoderClearBuffer",
        );
    }
}

#[no_mangle]
pub unsafe extern "C" fn wgpuCommandEncoderCopyBufferToBuffer(
    command_encoder: native::WGPUCommandEncoder,
    source: native::WGPUBuffer,
    source_offset: u64,
    destination: native::WGPUBuffer,
    destination_offset: u64,
    size: u64,
) {
    let (command_encoder_id, context, error_sink) = {
        let command_encoder = command_encoder.as_ref().expect("invalid command encoder");
        (
            command_encoder.id,
            &command_encoder.context,
            &command_encoder.error_sink,
        )
    };
    let source_buffer_id = source.as_ref().expect("invalid source").id;
    let destination_buffer_id = destination.as_ref().expect("invalid destination").id;

    if let Err(cause) = gfx_select!(command_encoder_id => context.command_encoder_copy_buffer_to_buffer(
        command_encoder_id,
        source_buffer_id,
        source_offset,
        destination_buffer_id,
        destination_offset,
        size
    )) {
        handle_error(
            context,
            error_sink,
            cause,
            "",
            None,
            "wgpuCommandEncoderCopyBufferToBuffer",
        );
    }
}

#[no_mangle]
pub unsafe extern "C" fn wgpuCommandEncoderCopyBufferToTexture(
    command_encoder: native::WGPUCommandEncoder,
    source: Option<&native::WGPUImageCopyBuffer>,
    destination: Option<&native::WGPUImageCopyTexture>,
    copy_size: Option<&native::WGPUExtent3D>,
) {
    let (command_encoder_id, context, error_sink) = {
        let command_encoder = command_encoder.as_ref().expect("invalid command encoder");
        (
            command_encoder.id,
            &command_encoder.context,
            &command_encoder.error_sink,
        )
    };

    if let Err(cause) = gfx_select!(command_encoder_id => context.command_encoder_copy_buffer_to_texture(
        command_encoder_id,
        &conv::map_image_copy_buffer(source.expect("invalid source")),
        &conv::map_image_copy_texture(destination.expect("invalid destination")),
        &conv::map_extent3d(copy_size.expect("invalid copy size"))
    )) {
        handle_error(
            context,
            error_sink,
            cause,
            "",
            None,
            "wgpuCommandEncoderCopyBufferToTexture",
        );
    }
}

#[no_mangle]
pub unsafe extern "C" fn wgpuCommandEncoderCopyTextureToBuffer(
    command_encoder: native::WGPUCommandEncoder,
    source: Option<&native::WGPUImageCopyTexture>,
    destination: Option<&native::WGPUImageCopyBuffer>,
    copy_size: Option<&native::WGPUExtent3D>,
) {
    let (command_encoder_id, context, error_sink) = {
        let command_encoder = command_encoder.as_ref().expect("invalid command encoder");
        (
            command_encoder.id,
            &command_encoder.context,
            &command_encoder.error_sink,
        )
    };

    if let Err(cause) = gfx_select!(command_encoder_id => context.command_encoder_copy_texture_to_buffer(
        command_encoder_id,
        &conv::map_image_copy_texture(source.expect("invalid source")),
        &conv::map_image_copy_buffer(destination.expect("invalid destination")),
        &conv::map_extent3d(copy_size.expect("invalid copy size"))
    )) {
        handle_error(
            context,
            error_sink,
            cause,
            "",
            None,
            "wgpuCommandEncoderCopyTextureToBuffer",
        );
    }
}

#[no_mangle]
pub unsafe extern "C" fn wgpuCommandEncoderCopyTextureToTexture(
    command_encoder: native::WGPUCommandEncoder,
    source: Option<&native::WGPUImageCopyTexture>,
    destination: Option<&native::WGPUImageCopyTexture>,
    copy_size: Option<&native::WGPUExtent3D>,
) {
    let (command_encoder_id, context, error_sink) = {
        let command_encoder = command_encoder.as_ref().expect("invalid command encoder");
        (
            command_encoder.id,
            &command_encoder.context,
            &command_encoder.error_sink,
        )
    };

    if let Err(cause) = gfx_select!(command_encoder_id => context.command_encoder_copy_texture_to_texture(
        command_encoder_id,
        &conv::map_image_copy_texture(source.expect("invalid source")),
        &conv::map_image_copy_texture(destination.expect("invalid destination")),
        &conv::map_extent3d(copy_size.expect("invalid copy size"))
    )) {
        handle_error(
            context,
            error_sink,
            cause,
            "",
            None,
            "wgpuCommandEncoderCopyTextureToTexture",
        );
    }
}

#[no_mangle]
pub unsafe extern "C" fn wgpuCommandEncoderFinish(
    command_encoder: native::WGPUCommandEncoder,
    descriptor: Option<&native::WGPUCommandBufferDescriptor>,
) -> native::WGPUCommandBuffer {
    let command_encoder = command_encoder.as_ref().expect("invalid command encoder");
    let (command_encoder_id, context, error_sink) = (
        command_encoder.id,
        &command_encoder.context,
        &command_encoder.error_sink,
    );
    command_encoder.open.store(false, atomic::Ordering::SeqCst);

    let desc = match descriptor {
        Some(descriptor) => wgt::CommandBufferDescriptor {
            label: ptr_into_label(descriptor.label),
        },
        None => wgt::CommandBufferDescriptor::default(),
    };

    let (command_buffer_id, error) = gfx_select!(command_encoder_id => context.command_encoder_finish(command_encoder_id, &desc));
    if let Some(cause) = error {
        handle_error(
            context,
            error_sink,
            cause,
            "",
            None,
            "wgpuCommandEncoderFinish",
        );
    }

    Arc::into_raw(Arc::new(WGPUCommandBufferImpl {
        context: context.clone(),
        id: command_buffer_id,
        open: atomic::AtomicBool::new(true),
    }))
}

#[no_mangle]
pub unsafe extern "C" fn wgpuCommandEncoderInsertDebugMarker(
    command_encoder: native::WGPUCommandEncoder,
    marker_label: *const std::ffi::c_char,
) {
    let (command_encoder_id, context, error_sink) = {
        let command_encoder = command_encoder.as_ref().expect("invalid command encoder");
        (
            command_encoder.id,
            &command_encoder.context,
            &command_encoder.error_sink,
        )
    };

    if let Err(cause) = gfx_select!(command_encoder_id => context.command_encoder_insert_debug_marker(command_encoder_id, CStr::from_ptr(marker_label).to_str().unwrap()))
    {
        handle_error(
            context,
            error_sink,
            cause,
            "",
            None,
            "wgpuCommandEncoderInsertDebugMarker",
        );
    }
}

#[no_mangle]
pub unsafe extern "C" fn wgpuCommandEncoderPopDebugGroup(
    command_encoder: native::WGPUCommandEncoder,
) {
    let (command_encoder_id, context, error_sink) = {
        let command_encoder = command_encoder.as_ref().expect("invalid command encoder");
        (
            command_encoder.id,
            &command_encoder.context,
            &command_encoder.error_sink,
        )
    };

    if let Err(cause) = gfx_select!(command_encoder_id => context.command_encoder_pop_debug_group(command_encoder_id))
    {
        handle_error(
            context,
            error_sink,
            cause,
            "",
            None,
            "wgpuCommandEncoderPopDebugGroup",
        )
    }
}

#[no_mangle]
pub unsafe extern "C" fn wgpuCommandEncoderPushDebugGroup(
    command_encoder: native::WGPUCommandEncoder,
    group_label: *const std::ffi::c_char,
) {
    let (command_encoder_id, context, error_sink) = {
        let command_encoder = command_encoder.as_ref().expect("invalid command encoder");
        (
            command_encoder.id,
            &command_encoder.context,
            &command_encoder.error_sink,
        )
    };

    if let Err(cause) = gfx_select!(command_encoder_id => context.command_encoder_push_debug_group(command_encoder_id, CStr::from_ptr(group_label).to_str().unwrap()))
    {
        handle_error(
            context,
            error_sink,
            cause,
            "",
            None,
            "wgpuCommandEncoderPushDebugGroup",
        )
    }
}

#[no_mangle]
pub unsafe extern "C" fn wgpuCommandEncoderResolveQuerySet(
    command_encoder: native::WGPUCommandEncoder,
    query_set: native::WGPUQuerySet,
    first_query: u32,
    query_count: u32,
    destination: native::WGPUBuffer,
    destination_offset: u64,
) {
    let (command_encoder_id, context, error_sink) = {
        let command_encoder = command_encoder.as_ref().expect("invalid command encoder");
        (
            command_encoder.id,
            &command_encoder.context,
            &command_encoder.error_sink,
        )
    };
    let query_set_id = query_set.as_ref().expect("invalid query set").id;
    let destination_buffer_id = destination.as_ref().expect("invalid destination").id;

    if let Err(cause) = gfx_select!(command_encoder_id => context.command_encoder_resolve_query_set(
        command_encoder_id,
        query_set_id,
        first_query,
        query_count,
        destination_buffer_id,
        destination_offset
    )) {
        handle_error(
            context,
            error_sink,
            cause,
            "",
            None,
            "wgpuCommandEncoderResolveQuerySet",
        )
    }
}

#[no_mangle]
pub unsafe extern "C" fn wgpuCommandEncoderWriteTimestamp(
    command_encoder: native::WGPUCommandEncoder,
    query_set: native::WGPUQuerySet,
    query_index: u32,
) {
    let (command_encoder_id, context, error_sink) = {
        let command_encoder = command_encoder.as_ref().expect("invalid command encoder");
        (
            command_encoder.id,
            &command_encoder.context,
            &command_encoder.error_sink,
        )
    };
    let query_set_id = query_set.as_ref().expect("invalid query set").id;

    if let Err(cause) = gfx_select!(command_encoder_id => context.command_encoder_write_timestamp(
        command_encoder_id,
        query_set_id,
        query_index
    )) {
        handle_error(
            context,
            error_sink,
            cause,
            "",
            None,
            "wgpuCommandEncoderWriteTimestamp",
        )
    }
}

#[no_mangle]
pub unsafe extern "C" fn wgpuCommandEncoderReference(command_encoder: native::WGPUCommandEncoder) {
    assert!(!command_encoder.is_null(), "invalid command encoder");
    Arc::increment_strong_count(command_encoder);
}
#[no_mangle]
pub unsafe extern "C" fn wgpuCommandEncoderRelease(command_encoder: native::WGPUCommandEncoder) {
    assert!(!command_encoder.is_null(), "invalid command encoder");
    Arc::decrement_strong_count(command_encoder);
}

// ComputePassEncoder methods

#[no_mangle]
pub unsafe extern "C" fn wgpuComputePassEncoderBeginPipelineStatisticsQuery(
    pass: native::WGPUComputePassEncoder,
    query_set: native::WGPUQuerySet,
    query_index: u32,
) {
    let pass = pass.as_ref().expect("invalid compute pass");
    let query_set_id = query_set.as_ref().expect("invalid query set").id;
    let mut encoder = pass.encoder.write();

    compute_ffi::wgpu_compute_pass_begin_pipeline_statistics_query(
        &mut encoder,
        query_set_id,
        query_index,
    );
}

#[no_mangle]
pub unsafe extern "C" fn wgpuComputePassEncoderDispatchWorkgroups(
    pass: native::WGPUComputePassEncoder,
    workgroup_count_x: u32,
    workgroup_count_y: u32,
    workgroup_count_z: u32,
) {
    let pass = pass.as_ref().expect("invalid compute pass");
    let mut encoder = pass.encoder.write();

    compute_ffi::wgpu_compute_pass_dispatch_workgroups(
        &mut encoder,
        workgroup_count_x,
        workgroup_count_y,
        workgroup_count_z,
    );
}

#[no_mangle]
pub unsafe extern "C" fn wgpuComputePassEncoderDispatchWorkgroupsIndirect(
    pass: native::WGPUComputePassEncoder,
    indirect_buffer: native::WGPUBuffer,
    indirect_offset: u64,
) {
    let pass = pass.as_ref().expect("invalid compute pass");
    let indirect_buffer_id = indirect_buffer
        .as_ref()
        .expect("invalid indirect buffer")
        .id;
    let mut encoder = pass.encoder.write();

    compute_ffi::wgpu_compute_pass_dispatch_workgroups_indirect(
        &mut encoder,
        indirect_buffer_id,
        indirect_offset,
    );
}

#[no_mangle]
pub unsafe extern "C" fn wgpuComputePassEncoderEnd(pass: native::WGPUComputePassEncoder) {
    let pass = pass.as_ref().expect("invalid compute pass");
    let (encoder, context, error_sink) = (pass.encoder.read(), &pass.context, &pass.error_sink);
    let command_encoder_id = encoder.parent_id();

    if let Err(cause) = gfx_select!(command_encoder_id => context.command_encoder_run_compute_pass(command_encoder_id, &encoder))
    {
        let name = wgc::gfx_select!(command_encoder_id => context.command_buffer_label(command_encoder_id));
        handle_error(
            context,
            error_sink,
            cause,
            "encoder",
            Some(Cow::Borrowed(&name)),
            "wgpuComputePassEncoderEnd",
        )
    }
}

#[no_mangle]
pub unsafe extern "C" fn wgpuComputePassEncoderEndPipelineStatisticsQuery(
    pass: native::WGPUComputePassEncoder,
) {
    let pass = pass.as_ref().expect("invalid compute pass");
    let mut encoder = pass.encoder.write();

    compute_ffi::wgpu_compute_pass_end_pipeline_statistics_query(&mut encoder);
}

#[no_mangle]
pub unsafe extern "C" fn wgpuComputePassEncoderInsertDebugMarker(
    pass: native::WGPUComputePassEncoder,
    marker_label: *const std::ffi::c_char,
) {
    let pass = pass.as_ref().expect("invalid compute pass");
    let mut encoder = pass.encoder.write();

    compute_ffi::wgpu_compute_pass_insert_debug_marker(&mut encoder, marker_label, 0);
}

#[no_mangle]
pub unsafe extern "C" fn wgpuComputePassEncoderPopDebugGroup(pass: native::WGPUComputePassEncoder) {
    let pass = pass.as_ref().expect("invalid compute pass");
    let mut encoder = pass.encoder.write();

    compute_ffi::wgpu_compute_pass_pop_debug_group(&mut encoder);
}

#[no_mangle]
pub unsafe extern "C" fn wgpuComputePassEncoderPushDebugGroup(
    pass: native::WGPUComputePassEncoder,
    group_label: *const std::ffi::c_char,
) {
    let pass = pass.as_ref().expect("invalid compute pass");
    let mut encoder = pass.encoder.write();

    compute_ffi::wgpu_compute_pass_push_debug_group(&mut encoder, group_label, 0);
}

#[no_mangle]
pub unsafe extern "C" fn wgpuComputePassEncoderSetBindGroup(
    pass: native::WGPUComputePassEncoder,
    group_index: u32,
    bind_group: native::WGPUBindGroup,
    dynamic_offset_count: usize,
    dynamic_offsets: *const u32,
) {
    let pass = pass.as_ref().expect("invalid compute pass");
    //TODO: as per webgpu.h bindgroup is nullable
    let bind_group_id = bind_group.as_ref().expect("invalid bind group").id;
    let mut encoder = pass.encoder.write();

    compute_ffi::wgpu_compute_pass_set_bind_group(
        &mut encoder,
        group_index,
        bind_group_id,
        dynamic_offsets,
        dynamic_offset_count,
    );
}

#[no_mangle]
pub unsafe extern "C" fn wgpuComputePassEncoderSetPipeline(
    pass: native::WGPUComputePassEncoder,
    compute_pipeline: native::WGPUComputePipeline,
) {
    let pass = pass.as_ref().expect("invalid compute pass");
    let compute_pipeline_id = compute_pipeline
        .as_ref()
        .expect("invalid compute pipeline")
        .id;
    let mut encoder = pass.encoder.write();

    compute_ffi::wgpu_compute_pass_set_pipeline(&mut encoder, compute_pipeline_id);
}

#[no_mangle]
pub unsafe extern "C" fn wgpuComputePassEncoderReference(
    compute_pass_encoder: native::WGPUComputePassEncoder,
) {
    assert!(
        !compute_pass_encoder.is_null(),
        "invalid command pass encoder"
    );
    Arc::increment_strong_count(compute_pass_encoder);
}
#[no_mangle]
pub unsafe extern "C" fn wgpuComputePassEncoderRelease(
    compute_pass_encoder: native::WGPUComputePassEncoder,
) {
    assert!(
        !compute_pass_encoder.is_null(),
        "invalid command pass encoder"
    );
    Arc::decrement_strong_count(compute_pass_encoder);
}

// ComputePipeline methods

#[no_mangle]
pub unsafe extern "C" fn wgpuComputePipelineGetBindGroupLayout(
    pipeline: native::WGPUComputePipeline,
    group_index: u32,
) -> native::WGPUBindGroupLayout {
    let (pipeline_id, context) = {
        let pipeline = pipeline.as_ref().expect("invalid pipeline");
        (pipeline.id, &pipeline.context)
    };

    let (bind_group_layout_id, error) = gfx_select!(pipeline_id => context.compute_pipeline_get_bind_group_layout(pipeline_id, group_index, ()));
    if let Some(cause) = error {
        panic!(
            "Error in wgpuComputePipelineGetBindGroupLayout: Error reflecting bind group {group_index}: {f}",
            f = format_error(context, &cause)
        );
    }

    Arc::into_raw(Arc::new(WGPUBindGroupLayoutImpl {
        context: context.clone(),
        id: bind_group_layout_id,
    }))
}

#[no_mangle]
pub unsafe extern "C" fn wgpuComputePipelineReference(
    compute_pipeline: native::WGPUComputePipeline,
) {
    assert!(!compute_pipeline.is_null(), "invalid command pipeline");
    Arc::increment_strong_count(compute_pipeline);
}
#[no_mangle]
pub unsafe extern "C" fn wgpuComputePipelineRelease(compute_pipeline: native::WGPUComputePipeline) {
    assert!(!compute_pipeline.is_null(), "invalid command pipeline");
    Arc::decrement_strong_count(compute_pipeline);
}

// Device methods

#[no_mangle]
pub unsafe extern "C" fn wgpuDeviceCreateBindGroup(
    device: native::WGPUDevice,
    descriptor: Option<&native::WGPUBindGroupDescriptor>,
) -> native::WGPUBindGroup {
    let (device_id, context, error_sink) = {
        let device = device.as_ref().expect("invalid device");
        (device.id, &device.context, &device.error_sink)
    };
    let descriptor = descriptor.expect("invalid descriptor");
    let bind_group_layout_id = descriptor
        .layout
        .as_ref()
        .expect("invalid bind group layout for bind group descriptor")
        .id;

    let entries = make_slice(descriptor.entries, descriptor.entryCount)
        .iter()
        .map(|entry| {
            if let Some(buffer) = entry.buffer.as_ref() {
                wgc::binding_model::BindGroupEntry {
                    binding: entry.binding,
                    resource: wgc::binding_model::BindingResource::Buffer(
                        wgc::binding_model::BufferBinding {
                            buffer_id: buffer.id,
                            offset: entry.offset,
                            size: match entry.size {
                                0 => panic!("invalid size"),
                                conv::WGPU_WHOLE_SIZE => None,
                                _ => Some(NonZeroU64::new_unchecked(entry.size)),
                            },
                        },
                    ),
                }
            } else if let Some(sampler) = entry.sampler.as_ref() {
                wgc::binding_model::BindGroupEntry {
                    binding: entry.binding,
                    resource: wgc::binding_model::BindingResource::Sampler(sampler.id),
                }
            } else if let Some(texture_view) = entry.textureView.as_ref() {
                wgc::binding_model::BindGroupEntry {
                    binding: entry.binding,
                    resource: wgc::binding_model::BindingResource::TextureView(texture_view.id),
                }
            } else {
                let bind_group_entry = follow_chain!(map_bind_group_entry(entry, WGPUSType_BindGroupEntryExtras => native::WGPUBindGroupEntryExtras));
                
                if bind_group_entry.is_some() {
                    bind_group_entry.unwrap()
                }
                else {
                    panic!("invalid bind group entry for bind group descriptor");
                }
            }
        })
        .collect::<Vec<_>>();

    let desc = wgc::binding_model::BindGroupDescriptor {
        label: ptr_into_label(descriptor.label),
        layout: bind_group_layout_id,
        entries: Cow::Borrowed(&entries),
    };
    let (bind_group_id, error) =
        gfx_select!(device_id => context.device_create_bind_group(device_id, &desc, ()));
    if let Some(cause) = error {
        handle_error(
            context,
            error_sink,
            cause,
            LABEL,
            desc.label,
            "wgpuDeviceCreateBindGroup",
        );
    }

    Arc::into_raw(Arc::new(WGPUBindGroupImpl {
        context: context.clone(),
        id: bind_group_id,
    }))
}

#[no_mangle]
pub unsafe extern "C" fn wgpuDeviceCreateBindGroupLayout(
    device: native::WGPUDevice,
    descriptor: Option<&native::WGPUBindGroupLayoutDescriptor>,
) -> native::WGPUBindGroupLayout {
    let (device_id, context, error_sink) = {
        let device = device.as_ref().expect("invalid device");
        (device.id, &device.context, &device.error_sink)
    };
    let descriptor = descriptor.expect("invalid descriptor");

    let entries = make_slice(descriptor.entries, descriptor.entryCount)
        .iter()
        .map(|entry| {
            let is_buffer = entry.buffer.type_ != native::WGPUBufferBindingType_Undefined;
            let is_sampler = entry.sampler.type_ != native::WGPUSamplerBindingType_Undefined;
            let is_texture = entry.texture.sampleType != native::WGPUTextureSampleType_Undefined;
            
            let is_storage_texture =
                entry.storageTexture.access != native::WGPUStorageTextureAccess_Undefined;

            let ty = if is_texture {
                wgt::BindingType::Texture {
                    sample_type: match entry.texture.sampleType {
                        native::WGPUTextureSampleType_Float => {
                            wgt::TextureSampleType::Float { filterable: true }
                        }
                        native::WGPUTextureSampleType_UnfilterableFloat => {
                            wgt::TextureSampleType::Float { filterable: false }
                        }
                        native::WGPUTextureSampleType_Depth => wgt::TextureSampleType::Depth,
                        native::WGPUTextureSampleType_Sint => wgt::TextureSampleType::Sint,
                        native::WGPUTextureSampleType_Uint => wgt::TextureSampleType::Uint,
                        _ => panic!("invalid sample type for texture binding layout"),
                    },
                    view_dimension: match entry.texture.viewDimension {
                        native::WGPUTextureViewDimension_1D => wgt::TextureViewDimension::D1,
                        native::WGPUTextureViewDimension_2D => wgt::TextureViewDimension::D2,
                        native::WGPUTextureViewDimension_2DArray => {
                            wgt::TextureViewDimension::D2Array
                        }
                        native::WGPUTextureViewDimension_Cube => wgt::TextureViewDimension::Cube,
                        native::WGPUTextureViewDimension_CubeArray => {
                            wgt::TextureViewDimension::CubeArray
                        }
                        native::WGPUTextureViewDimension_3D => wgt::TextureViewDimension::D3,
                        _ => panic!("invalid texture view dimension for texture binding layout"),
                    },
<<<<<<< HEAD
                    multisampled: entry.texture.multisampled,
                    
=======
                    multisampled: entry.texture.multisampled != 0,
>>>>>>> 19d2681e
                }
            } else if is_sampler {
                match entry.sampler.type_ {
                    native::WGPUSamplerBindingType_Filtering => {
                        wgt::BindingType::Sampler(wgt::SamplerBindingType::Filtering)
                    }
                    native::WGPUSamplerBindingType_NonFiltering => {
                        wgt::BindingType::Sampler(wgt::SamplerBindingType::NonFiltering)
                    }
                    native::WGPUSamplerBindingType_Comparison => {
                        wgt::BindingType::Sampler(wgt::SamplerBindingType::Comparison)
                    }
                    _ => panic!("invalid sampler binding type for sampler binding layout"),
                }
            } else if is_storage_texture {
                wgt::BindingType::StorageTexture {
                    access: match entry.storageTexture.access {
                        native::WGPUStorageTextureAccess_WriteOnly => {
                            wgt::StorageTextureAccess::WriteOnly
                        }
                        _ => {
                            panic!(
                                "invalid storage texture access for storage texture binding layout"
                            )
                        }
                    },
                    format: conv::map_texture_format(entry.storageTexture.format)
                        .expect("invalid texture format for storage texture binding layout"),
                    view_dimension: match entry.storageTexture.viewDimension {
                        native::WGPUTextureViewDimension_1D => wgt::TextureViewDimension::D1,
                        native::WGPUTextureViewDimension_2D => wgt::TextureViewDimension::D2,
                        native::WGPUTextureViewDimension_2DArray => {
                            wgt::TextureViewDimension::D2Array
                        }
                        native::WGPUTextureViewDimension_Cube => wgt::TextureViewDimension::Cube,
                        native::WGPUTextureViewDimension_CubeArray => {
                            wgt::TextureViewDimension::CubeArray
                        }
                        native::WGPUTextureViewDimension_3D => wgt::TextureViewDimension::D3,
                        _ => {
                            panic!(
                                "invalid texture view dimension for storage texture binding layout"
                            )
                        }
                    },
                }
            } else if is_buffer {
                wgt::BindingType::Buffer {
                    ty: match entry.buffer.type_ {
                        native::WGPUBufferBindingType_Uniform => wgt::BufferBindingType::Uniform,
                        native::WGPUBufferBindingType_Storage => {
                            wgt::BufferBindingType::Storage { read_only: false }
                        }
                        native::WGPUBufferBindingType_ReadOnlyStorage => {
                            wgt::BufferBindingType::Storage { read_only: true }
                        }
                        _ => panic!("invalid buffer binding type for buffer binding layout"),
                    },
                    has_dynamic_offset: entry.buffer.hasDynamicOffset != 0,
                    min_binding_size: {
                        assert_ne!(
                            entry.buffer.minBindingSize,
                            conv::WGPU_WHOLE_SIZE,
                            "invalid min binding size for buffer binding layout, use 0 instead"
                        );

                        NonZeroU64::new(entry.buffer.minBindingSize)
                    },
                }
            } else {
                panic!("invalid bind group layout entry for bind group layout descriptor");
            };

            let array_length = NonZeroU32::new(entry.count);

            wgt::BindGroupLayoutEntry {
                ty,
                binding: entry.binding,
                visibility: wgt::ShaderStages::from_bits(entry.visibility)
                    .expect("invalid visibility for bind group layout entry"),
                count: array_length,
            }
        })
        .collect::<Vec<_>>();

    let desc = wgc::binding_model::BindGroupLayoutDescriptor {
        label: ptr_into_label(descriptor.label),
        entries: Cow::Borrowed(&entries),
    };
    let (bind_group_layout_id, error) =
        gfx_select!(device_id => context.device_create_bind_group_layout(device_id, &desc, ()));
    if let Some(cause) = error {
        handle_error(
            context,
            error_sink,
            cause,
            LABEL,
            desc.label,
            "wgpuDeviceCreateBindGroupLayout",
        );
    }

    Arc::into_raw(Arc::new(WGPUBindGroupLayoutImpl {
        context: context.clone(),
        id: bind_group_layout_id,
    }))
}

#[no_mangle]
pub unsafe extern "C" fn wgpuDeviceCreateBuffer(
    device: native::WGPUDevice,
    descriptor: Option<&native::WGPUBufferDescriptor>,
) -> native::WGPUBuffer {
    let (device_id, context, error_sink) = {
        let device = device.as_ref().expect("invalid device");
        (device.id, &device.context, &device.error_sink)
    };
    let descriptor = descriptor.expect("invalid descriptor");

    let desc = wgt::BufferDescriptor {
        label: ptr_into_label(descriptor.label),
        size: descriptor.size,
        usage: wgt::BufferUsages::from_bits(descriptor.usage).expect("invalid buffer usage"),
        mapped_at_creation: descriptor.mappedAtCreation != 0,
    };

    let (buffer_id, error) =
        gfx_select!(device_id => context.device_create_buffer(device_id, &desc, ()));
    if let Some(cause) = error {
        handle_error(
            context,
            error_sink,
            cause,
            LABEL,
            desc.label,
            "wgpuDeviceCreateBuffer",
        );
    }

    Arc::into_raw(Arc::new(WGPUBufferImpl {
        context: context.clone(),
        id: buffer_id,
        error_sink: error_sink.clone(),
        descriptor: *descriptor,
    }))
}

#[no_mangle]
pub unsafe extern "C" fn wgpuDeviceCreateCommandEncoder(
    device: native::WGPUDevice,
    descriptor: Option<&native::WGPUCommandEncoderDescriptor>,
) -> native::WGPUCommandEncoder {
    let (device_id, context, error_sink) = {
        let device = device.as_ref().expect("invalid device");
        (device.id, &device.context, &device.error_sink)
    };
    let desc = match descriptor {
        Some(descriptor) => wgt::CommandEncoderDescriptor {
            label: ptr_into_label(descriptor.label),
        },
        None => wgt::CommandEncoderDescriptor::default(),
    };
    let (command_encoder_id, error) =
        gfx_select!(device_id => context.device_create_command_encoder(device_id, &desc, ()));
    if let Some(cause) = error {
        handle_error(
            context,
            error_sink,
            cause,
            LABEL,
            desc.label,
            "wgpuDeviceCreateCommandEncoder",
        );
    }

    Arc::into_raw(Arc::new(WGPUCommandEncoderImpl {
        context: context.clone(),
        id: command_encoder_id,
        error_sink: error_sink.clone(),
        open: atomic::AtomicBool::new(true),
    }))
}

#[no_mangle]
pub unsafe extern "C" fn wgpuDeviceCreateComputePipeline(
    device: native::WGPUDevice,
    descriptor: Option<&native::WGPUComputePipelineDescriptor>,
) -> native::WGPUComputePipeline {
    let (device_id, context, error_sink) = {
        let device = device.as_ref().expect("invalid device");
        (device.id, &device.context, &device.error_sink)
    };
    let descriptor = descriptor.expect("invalid descriptor");

    let stage = wgc::pipeline::ProgrammableStageDescriptor {
        module: descriptor
            .compute
            .module
            .as_ref()
            .expect("invalid shader module for compute pipeline descriptor")
            .id,
        entry_point: ptr_into_label(descriptor.compute.entryPoint)
            .expect("invalid entry point for compute pipeline descriptor"),
    };
    let desc = wgc::pipeline::ComputePipelineDescriptor {
        label: ptr_into_label(descriptor.label),
        layout: descriptor.layout.as_ref().map(|v| v.id),
        stage,
    };

    let implicit_pipeline_ids = match desc.layout {
        Some(_) => None,
        None => Some(wgc::device::ImplicitPipelineIds {
            root_id: (),
            group_ids: &[(); wgc::MAX_BIND_GROUPS],
        }),
    };

    let (compute_pipeline_id, error) = gfx_select!(device_id => context.device_create_compute_pipeline(
        device_id,
        &desc,
        (),
        implicit_pipeline_ids
    ));
    if let Some(cause) = error {
        if let wgc::pipeline::CreateComputePipelineError::Internal(ref error) = cause {
            log::warn!(
                "Shader translation error for stage {:?}: {}",
                wgt::ShaderStages::COMPUTE,
                error
            );
            log::warn!("Please report it to https://github.com/gfx-rs/naga");
        }
        handle_error(
            context,
            error_sink,
            cause,
            LABEL,
            desc.label,
            "wgpuDeviceCreateComputePipeline",
        );
    }

    Arc::into_raw(Arc::new(WGPUComputePipelineImpl {
        context: context.clone(),
        id: compute_pipeline_id,
    }))
}

#[no_mangle]
pub unsafe extern "C" fn wgpuDeviceCreatePipelineLayout(
    device: native::WGPUDevice,
    descriptor: Option<&native::WGPUPipelineLayoutDescriptor>,
) -> native::WGPUPipelineLayout {
    let (device_id, context, error_sink) = {
        let device = device.as_ref().expect("invalid device");
        (device.id, &device.context, &device.error_sink)
    };
    let descriptor = descriptor.expect("invalid descriptor");

    let desc = follow_chain!(
        map_pipeline_layout_descriptor(
            descriptor,
            WGPUSType_PipelineLayoutExtras => native::WGPUPipelineLayoutExtras)
    );
    let (pipeline_layout_id, error) =
        gfx_select!(device_id => context.device_create_pipeline_layout(device_id, &desc, ()));
    if let Some(cause) = error {
        handle_error(
            context,
            error_sink,
            cause,
            LABEL,
            desc.label,
            "wgpuDeviceCreatePipelineLayout",
        );
    }

    Arc::into_raw(Arc::new(WGPUPipelineLayoutImpl {
        context: context.clone(),
        id: pipeline_layout_id,
    }))
}

#[no_mangle]
pub unsafe extern "C" fn wgpuDeviceCreateQuerySet(
    device: native::WGPUDevice,
    descriptor: Option<&native::WGPUQuerySetDescriptor>,
) -> native::WGPUQuerySet {
    let (device_id, context, error_sink) = {
        let device = device.as_ref().expect("invalid device");
        (device.id, &device.context, &device.error_sink)
    };

    let desc = conv::map_query_set_descriptor(descriptor.expect("invalid query set descriptor"));

    let (query_set_id, error) =
        gfx_select!(device_id => context.device_create_query_set(device_id, &desc, ()));
    if let Some(cause) = error {
        handle_error(
            context,
            error_sink,
            cause,
            LABEL,
            desc.label,
            "wgpuDeviceCreateQuerySet",
        );
    }

    Arc::into_raw(Arc::new(WGPUQuerySetImpl {
        context: context.clone(),
        id: query_set_id,
    }))
}

#[no_mangle]
pub unsafe extern "C" fn wgpuDeviceCreateRenderBundleEncoder(
    device: native::WGPUDevice,
    descriptor: Option<&native::WGPURenderBundleEncoderDescriptor>,
) -> native::WGPURenderBundleEncoder {
    let (device_id, context) = {
        let device = device.as_ref().expect("invalid device");
        (device.id, &device.context)
    };
    let descriptor = descriptor.expect("invalid descriptor");

    let desc = wgc::command::RenderBundleEncoderDescriptor {
        label: ptr_into_label(descriptor.label),
        color_formats: make_slice(descriptor.colorFormats, descriptor.colorFormatCount)
            .iter()
            .map(|format| conv::map_texture_format(*format))
            .collect(),
        depth_stencil: conv::map_texture_format(descriptor.depthStencilFormat).map(|format| {
            wgt::RenderBundleDepthStencil {
                format,
                depth_read_only: descriptor.depthReadOnly != 0,
                stencil_read_only: descriptor.stencilReadOnly != 0,
            }
        }),
        sample_count: descriptor.sampleCount,
        multiview: None,
    };

    match wgc::command::RenderBundleEncoder::new(&desc, device_id, None) {
        Ok(encoder) => Arc::into_raw(Arc::new(WGPURenderBundleEncoderImpl {
            context: context.clone(),
            encoder: Box::into_raw(Box::new(RwLock::new(encoder))),
        })),
        Err(cause) => {
            handle_error_fatal(context, cause, "wgpuDeviceCreateRenderBundleEncoder");
        }
    }
}

#[no_mangle]
pub unsafe extern "C" fn wgpuDeviceCreateRenderPipeline(
    device: native::WGPUDevice,
    descriptor: Option<&native::WGPURenderPipelineDescriptor>,
) -> native::WGPURenderPipeline {
    let (device_id, context, error_sink) = {
        let device = device.as_ref().expect("invalid device");
        (device.id, &device.context, &device.error_sink)
    };
    let descriptor = descriptor.expect("invalid descriptor");

    let desc = wgc::pipeline::RenderPipelineDescriptor {
        label: ptr_into_label(descriptor.label),
        layout: descriptor.layout.as_ref().map(|v| v.id),
        vertex: wgc::pipeline::VertexState {
            stage: wgc::pipeline::ProgrammableStageDescriptor {
                module: descriptor
                    .vertex
                    .module
                    .as_ref()
                    .expect("invalid vertex shader module for vertex state")
                    .id,
                entry_point: ptr_into_label(descriptor.vertex.entryPoint)
                    .expect("invalid entry point for vertex state"),
            },
            buffers: Cow::Owned(
                make_slice(descriptor.vertex.buffers, descriptor.vertex.bufferCount)
                    .iter()
                    .map(|buffer| wgc::pipeline::VertexBufferLayout {
                        array_stride: buffer.arrayStride,
                        step_mode: match buffer.stepMode {
                            native::WGPUVertexStepMode_Vertex => wgt::VertexStepMode::Vertex,
                            native::WGPUVertexStepMode_Instance => wgt::VertexStepMode::Instance,
                            _ => panic!("invalid vertex step mode for vertex buffer layout"),
                        },
                        attributes: Cow::Owned(
                            make_slice(buffer.attributes, buffer.attributeCount)
                                .iter()
                                .map(|attribute| wgt::VertexAttribute {
                                    format: conv::map_vertex_format(attribute.format)
                                        .expect("invalid vertex format for vertex attribute"),
                                    offset: attribute.offset,
                                    shader_location: attribute.shaderLocation,
                                })
                                .collect(),
                        ),
                    })
                    .collect(),
            ),
        },
        primitive: wgt::PrimitiveState {
            topology: conv::map_primitive_topology(descriptor.primitive.topology),
            strip_index_format: conv::map_index_format(descriptor.primitive.stripIndexFormat).ok(),
            front_face: match descriptor.primitive.frontFace {
                native::WGPUFrontFace_CCW => wgt::FrontFace::Ccw,
                native::WGPUFrontFace_CW => wgt::FrontFace::Cw,
                _ => panic!("invalid front face for primitive state"),
            },
            cull_mode: match descriptor.primitive.cullMode {
                native::WGPUCullMode_None => None,
                native::WGPUCullMode_Front => Some(wgt::Face::Front),
                native::WGPUCullMode_Back => Some(wgt::Face::Back),
                _ => panic!("invalid cull mode for primitive state"),
            },
            unclipped_depth: follow_chain!(
                map_primitive_state(
                    &descriptor.primitive,
                    WGPUSType_PrimitiveDepthClipControl => native::WGPUPrimitiveDepthClipControl
                )
            ),
            polygon_mode: wgt::PolygonMode::Fill,
            conservative: false,
        },
        depth_stencil: descriptor
            .depthStencil
            .as_ref()
            .map(|desc| wgt::DepthStencilState {
                format: conv::map_texture_format(desc.format)
                    .expect("invalid texture format for depth stencil state"),
                depth_write_enabled: desc.depthWriteEnabled != 0,
                depth_compare: conv::map_compare_function(desc.depthCompare)
                    .expect("invalid depth compare function for depth stencil state"),
                stencil: wgt::StencilState {
                    front: conv::map_stencil_face_state(desc.stencilFront, "front"),
                    back: conv::map_stencil_face_state(desc.stencilBack, "back"),
                    read_mask: desc.stencilReadMask,
                    write_mask: desc.stencilWriteMask,
                },
                bias: wgt::DepthBiasState {
                    constant: desc.depthBias,
                    slope_scale: desc.depthBiasSlopeScale,
                    clamp: desc.depthBiasClamp,
                },
            }),
        multisample: wgt::MultisampleState {
            count: descriptor.multisample.count,
            mask: descriptor.multisample.mask as u64,
            alpha_to_coverage_enabled: descriptor.multisample.alphaToCoverageEnabled != 0,
        },
        fragment: descriptor
            .fragment
            .as_ref()
            .map(|fragment| wgc::pipeline::FragmentState {
                stage: wgc::pipeline::ProgrammableStageDescriptor {
                    module: fragment
                        .module
                        .as_ref()
                        .expect("invalid fragment shader module for render pipeline descriptor")
                        .id,
                    entry_point: ptr_into_label(fragment.entryPoint)
                        .expect("invalid entry point for fragment state"),
                },
                targets: Cow::Owned(
                    make_slice(fragment.targets, fragment.targetCount)
                        .iter()
                        .map(|color_target| {
                            conv::map_texture_format(color_target.format).map(|format| {
                                wgt::ColorTargetState {
                                    format,
                                    blend: color_target.blend.as_ref().map(|blend| {
                                        wgt::BlendState {
                                            color: conv::map_blend_component(blend.color),
                                            alpha: conv::map_blend_component(blend.alpha),
                                        }
                                    }),
                                    write_mask: wgt::ColorWrites::from_bits(color_target.writeMask)
                                        .unwrap(),
                                }
                            })
                        })
                        .collect(),
                ),
            }),
        multiview: None,
    };

    let implicit_pipeline_ids = match desc.layout {
        Some(_) => None,
        None => Some(wgc::device::ImplicitPipelineIds {
            root_id: (),
            group_ids: &[(); wgc::MAX_BIND_GROUPS],
        }),
    };

    let (render_pipeline_id, error) = gfx_select!(device_id => context.device_create_render_pipeline(device_id, &desc, (), implicit_pipeline_ids));
    if let Some(cause) = error {
        if let wgc::pipeline::CreateRenderPipelineError::Internal { stage, ref error } = cause {
            log::error!("Shader translation error for stage {:?}: {}", stage, error);
            log::error!("Please report it to https://github.com/gfx-rs/naga");
        }
        handle_error(
            context,
            error_sink,
            cause,
            LABEL,
            desc.label,
            "wgpuDeviceCreateRenderPipeline",
        );
    }

    Arc::into_raw(Arc::new(WGPURenderPipelineImpl {
        context: context.clone(),
        id: render_pipeline_id,
    }))
}

#[no_mangle]
pub unsafe extern "C" fn wgpuDeviceCreateSampler(
    device: native::WGPUDevice,
    descriptor: Option<&native::WGPUSamplerDescriptor>,
) -> native::WGPUSampler {
    let (device_id, context, error_sink) = {
        let device = device.as_ref().expect("invalid device");
        (device.id, &device.context, &device.error_sink)
    };

    let desc = match descriptor {
        Some(descriptor) => wgc::resource::SamplerDescriptor {
            label: ptr_into_label(descriptor.label),
            address_modes: [
                conv::map_address_mode(descriptor.addressModeU),
                conv::map_address_mode(descriptor.addressModeV),
                conv::map_address_mode(descriptor.addressModeW),
            ],
            mag_filter: conv::map_filter_mode(descriptor.magFilter),
            min_filter: conv::map_filter_mode(descriptor.minFilter),
            mipmap_filter: conv::map_mipmap_filter_mode(descriptor.mipmapFilter),
            lod_min_clamp: descriptor.lodMinClamp,
            lod_max_clamp: descriptor.lodMaxClamp,
            compare: conv::map_compare_function(descriptor.compare).ok(),
            anisotropy_clamp: descriptor.maxAnisotropy,
            border_color: None,
        },
        // wgpu-core doesn't have Default implementation for SamplerDescriptor,
        // use defaults from spec.
        // ref: https://gpuweb.github.io/gpuweb/#GPUSamplerDescriptor
        None => wgc::resource::SamplerDescriptor {
            label: None,
            address_modes: [
                wgt::AddressMode::ClampToEdge,
                wgt::AddressMode::ClampToEdge,
                wgt::AddressMode::ClampToEdge,
            ],
            mag_filter: wgt::FilterMode::Nearest,
            min_filter: wgt::FilterMode::Nearest,
            mipmap_filter: wgt::FilterMode::Nearest,
            lod_min_clamp: 0f32,
            lod_max_clamp: 32f32,
            compare: None,
            anisotropy_clamp: 1,
            border_color: None,
        },
    };

    let (sampler_id, error) =
        gfx_select!(device_id => context.device_create_sampler(device_id, &desc, ()));
    if let Some(cause) = error {
        handle_error(
            context,
            error_sink,
            cause,
            LABEL,
            desc.label,
            "wgpuDeviceCreateSampler",
        );
    }

    Arc::into_raw(Arc::new(WGPUSamplerImpl {
        context: context.clone(),
        id: sampler_id,
    }))
}

#[no_mangle]
pub unsafe extern "C" fn wgpuDeviceCreateShaderModule(
    device: native::WGPUDevice,
    descriptor: Option<&native::WGPUShaderModuleDescriptor>,
) -> native::WGPUShaderModule {
    let (device_id, context, error_sink) = {
        let device = device.as_ref().expect("invalid device");
        (device.id, &device.context, &device.error_sink)
    };
    let descriptor = descriptor.expect("invalid descriptor");

    let source = follow_chain!(
        map_shader_module(descriptor,
        WGPUSType_ShaderModuleSPIRVDescriptor => native::WGPUShaderModuleSPIRVDescriptor,
        WGPUSType_ShaderModuleWGSLDescriptor => native::WGPUShaderModuleWGSLDescriptor,
        WGPUSType_ShaderModuleGLSLDescriptor => native::WGPUShaderModuleGLSLDescriptor)
    );

    let desc = wgc::pipeline::ShaderModuleDescriptor {
        label: ptr_into_label(descriptor.label),
        shader_bound_checks: wgt::ShaderBoundChecks::default(),
    };
    let (shader_module_id, error) =
        gfx_select!(device_id => context.device_create_shader_module(device_id, &desc, source, ()));
    if let Some(cause) = error {
        handle_error(
            context,
            error_sink,
            cause,
            LABEL,
            desc.label,
            "wgpuDeviceCreateShaderModule",
        );
    }

    Arc::into_raw(Arc::new(WGPUShaderModuleImpl {
        context: context.clone(),
        id: shader_module_id,
    }))
}

#[no_mangle]
pub unsafe extern "C" fn wgpuDeviceCreateTexture(
    device: native::WGPUDevice,
    descriptor: Option<&native::WGPUTextureDescriptor>,
) -> native::WGPUTexture {
    let (device_id, context, error_sink) = {
        let device = device.as_ref().expect("invalid device");
        (device.id, &device.context, &device.error_sink)
    };
    let descriptor = descriptor.expect("invalid descriptor");

    let desc = wgt::TextureDescriptor {
        label: ptr_into_label(descriptor.label),
        size: conv::map_extent3d(&descriptor.size),
        mip_level_count: descriptor.mipLevelCount,
        sample_count: descriptor.sampleCount,
        dimension: conv::map_texture_dimension(descriptor.dimension),
        format: conv::map_texture_format(descriptor.format)
            .expect("invalid texture format for texture descriptor"),
        usage: wgt::TextureUsages::from_bits(descriptor.usage)
            .expect("invalid texture usage for texture descriptor"),
        view_formats: make_slice(descriptor.viewFormats, descriptor.viewFormatCount)
            .iter()
            .map(|v| {
                conv::map_texture_format(*v).expect("invalid view format for texture descriptor")
            })
            .collect(),
    };

    let (texture_id, error) =
        gfx_select!(device_id => context.device_create_texture(device_id, &desc, ()));
    if let Some(cause) = error {
        handle_error(
            context,
            error_sink,
            cause,
            LABEL,
            desc.label,
            "wgpuDeviceCreateTexture",
        );
    }

    Arc::into_raw(Arc::new(WGPUTextureImpl {
        context: context.clone(),
        id: texture_id,
        error_sink: error_sink.clone(),
        surface_id: None,
        has_surface_presented: Arc::default(),
        data: TextureData {
            usage: descriptor.usage,
            dimension: descriptor.dimension,
            size: descriptor.size,
            format: descriptor.format,
            mip_level_count: descriptor.mipLevelCount,
            sample_count: descriptor.sampleCount,
        },
    }))
}

#[no_mangle]
pub extern "C" fn wgpuDeviceDestroy(_device: native::WGPUDevice) {
    //TODO: empty implementation, wait till wgpu-core implements a way.
}

#[no_mangle]
pub unsafe extern "C" fn wgpuDeviceEnumerateFeatures(
    device: native::WGPUDevice,
    features: *mut native::WGPUFeatureName,
) -> usize {
    let (device_id, context) = {
        let device = device.as_ref().expect("invalid device");
        (device.id, &device.context)
    };
    let device_features = match gfx_select!(device_id => context.device_features(device_id)) {
        Ok(features) => features,
        Err(err) => handle_error_fatal(context, err, "wgpuDeviceEnumerateFeatures"),
    };

    let temp = conv::features_to_native(device_features);

    if !features.is_null() {
        std::ptr::copy_nonoverlapping(temp.as_ptr(), features, temp.len());
    }

    temp.len()
}

#[no_mangle]
pub unsafe extern "C" fn wgpuDeviceGetLimits(
    device: native::WGPUDevice,
    limits: Option<&mut native::WGPUSupportedLimits>,
) -> native::WGPUBool {
    let (device_id, context) = {
        let device = device.as_ref().expect("invalid device");
        (device.id, &device.context)
    };
    let limits = limits.expect("invalid return pointer \"limits\"");

    let result = gfx_select!(device_id => context.device_limits(device_id));
    match result {
        Ok(wgt_limits) => conv::write_limits_struct(wgt_limits, limits),
        Err(err) => handle_error_fatal(context, err, "wgpuDeviceGetLimits"),
    }

    true as native::WGPUBool // indicates that we can fill WGPUChainedStructOut
}

#[no_mangle]
pub unsafe extern "C" fn wgpuDeviceGetQueue(device: native::WGPUDevice) -> native::WGPUQueue {
    let (device_id, context, error_sink) = {
        let device = device.as_ref().expect("invalid device");
        (device.id, &device.context, &device.error_sink)
    };

    Arc::into_raw(Arc::new(WGPUQueueImpl {
        context: context.clone(),
        id: device_id,
        error_sink: error_sink.clone(),
    }))
}

#[no_mangle]
pub unsafe extern "C" fn wgpuDeviceHasFeature(
    device: native::WGPUDevice,
    feature: native::WGPUFeatureName,
) -> native::WGPUBool {
    let (device_id, context) = {
        let device = device.as_ref().expect("invalid device");
        (device.id, &device.context)
    };
    let device_features = match gfx_select!(device_id => context.device_features(device_id)) {
        Ok(features) => features,
        Err(err) => handle_error_fatal(context, err, "wgpuDeviceHasFeature"),
    };

    let feature = match conv::map_feature(feature) {
        Some(feature) => feature,
        None => return false as native::WGPUBool,
    };

    device_features.contains(feature) as native::WGPUBool
}

#[no_mangle]
pub unsafe extern "C" fn wgpuDevicePopErrorScope(
    device: native::WGPUDevice,
    callback: native::WGPUErrorCallback,
    userdata: *mut ::std::os::raw::c_void,
) {
    let device = device.as_ref().expect("invalid device");
    let callback = callback.expect("invalid callback");
    let mut error_sink = device.error_sink.lock();
    let scope = error_sink.scopes.pop().unwrap();

    match scope.error {
        Some(error) => {
            let typ = match error {
                crate::Error::OutOfMemory { .. } => native::WGPUErrorType_OutOfMemory,
                crate::Error::Validation { .. } => native::WGPUErrorType_Validation,
                // We handle device lost error early in ErrorSinkRaw::handle_error
                // so we should never get device lost error here.
                crate::Error::DeviceLost { .. } => unreachable!(),
            };

            let msg = CString::new(error.to_string()).unwrap();
            unsafe {
                callback(typ, msg.as_ptr(), userdata);
            };
        }
        None => {
            unsafe {
                callback(native::WGPUErrorType_NoError, std::ptr::null(), userdata);
            };
        }
    };
}

#[no_mangle]
pub unsafe extern "C" fn wgpuDevicePushErrorScope(
    device: native::WGPUDevice,
    filter: native::WGPUErrorFilter,
) {
    let device = device.as_ref().expect("invalid device");
    let mut error_sink = device.error_sink.lock();
    error_sink.scopes.push(ErrorScope {
        error: None,
        filter: match filter {
            native::WGPUErrorFilter_Validation => ErrorFilter::Validation,
            native::WGPUErrorFilter_OutOfMemory => ErrorFilter::OutOfMemory,
            _ => panic!("invalid error filter"),
        },
    });
}

#[no_mangle]
pub unsafe extern "C" fn wgpuDeviceSetUncapturedErrorCallback(
    device: native::WGPUDevice,
    callback: native::WGPUErrorCallback,
    userdata: *mut std::os::raw::c_void,
) {
    let device = device.as_ref().expect("invalid device");
    let mut error_sink = device.error_sink.lock();
    error_sink.uncaptured_handler = UncapturedErrorCallback { callback, userdata };
}

#[no_mangle]
pub unsafe extern "C" fn wgpuDeviceReference(device: native::WGPUDevice) {
    assert!(!device.is_null(), "invalid device");
    Arc::increment_strong_count(device);
}
#[no_mangle]
pub unsafe extern "C" fn wgpuDeviceRelease(device: native::WGPUDevice) {
    assert!(!device.is_null(), "invalid device");
    Arc::decrement_strong_count(device);
}

// Instance methods

#[no_mangle]
pub unsafe extern "C" fn wgpuInstanceCreateSurface(
    instance: native::WGPUInstance,
    descriptor: Option<&native::WGPUSurfaceDescriptor>,
) -> native::WGPUSurface {
    let context = &instance.as_ref().expect("invalid instance").context;
    let descriptor = descriptor.expect("invalid descriptor");

    let create_surface_params = follow_chain!(
        map_surface(descriptor,
            WGPUSType_SurfaceDescriptorFromWindowsHWND => native::WGPUSurfaceDescriptorFromWindowsHWND,
            WGPUSType_SurfaceDescriptorFromXcbWindow => native::WGPUSurfaceDescriptorFromXcbWindow,
            WGPUSType_SurfaceDescriptorFromXlibWindow => native::WGPUSurfaceDescriptorFromXlibWindow,
            WGPUSType_SurfaceDescriptorFromWaylandSurface => native::WGPUSurfaceDescriptorFromWaylandSurface,
            WGPUSType_SurfaceDescriptorFromMetalLayer => native::WGPUSurfaceDescriptorFromMetalLayer,
            WGPUSType_SurfaceDescriptorFromAndroidNativeWindow => native::WGPUSurfaceDescriptorFromAndroidNativeWindow)
    );

    let surface_id = match create_surface_params {
        CreateSurfaceParams::Raw((rdh, rwh)) => context.instance_create_surface(rdh, rwh, ()),
        #[cfg(any(target_os = "ios", target_os = "macos"))]
        CreateSurfaceParams::Metal(layer) => context.instance_create_surface_metal(layer, ()),
    };

    Arc::into_raw(Arc::new(WGPUSurfaceImpl {
        context: context.clone(),
        id: surface_id,
        data: Mutex::default(),
        has_surface_presented: Arc::default(),
    }))
}

#[no_mangle]
pub unsafe extern "C" fn wgpuInstanceRequestAdapter(
    instance: native::WGPUInstance,
    options: Option<&native::WGPURequestAdapterOptions>,
    callback: native::WGPURequestAdapterCallback,
    userdata: *mut std::os::raw::c_void,
) {
    let instance = instance.as_ref().expect("invalid instance");
    let context = &instance.context;
    let callback = callback.expect("invalid callback");

    let (desc, inputs) = match options {
        Some(options) => (
            wgt::RequestAdapterOptions {
                power_preference: match options.powerPreference {
                    native::WGPUPowerPreference_LowPower => wgt::PowerPreference::LowPower,
                    native::WGPUPowerPreference_HighPerformance => {
                        wgt::PowerPreference::HighPerformance
                    }
                    _ => wgt::PowerPreference::default(),
                },
                force_fallback_adapter: options.forceFallbackAdapter != 0,
                compatible_surface: options.compatibleSurface.as_ref().map(|surface| surface.id),
            },
            wgc::instance::AdapterInputs::Mask(
                match options.backendType {
                    native::WGPUBackendType_Undefined => wgt::Backends::all(),
                    native::WGPUBackendType_WebGPU => wgt::Backends::BROWSER_WEBGPU,
                    native::WGPUBackendType_D3D11 => wgt::Backends::DX11,
                    native::WGPUBackendType_D3D12 => wgt::Backends::DX12,
                    native::WGPUBackendType_Metal => wgt::Backends::METAL,
                    native::WGPUBackendType_Vulkan => wgt::Backends::VULKAN,
                    native::WGPUBackendType_OpenGL => wgt::Backends::GL,
                    // TODO
                    native::WGPUBackendType_Null | native::WGPUBackendType_OpenGLES => {
                        panic!("unsupported backend type for adapter options")
                    }
                    _ => panic!("invalid backend type for adapter options"),
                },
                |_| (),
            ),
        ),
        None => (
            wgt::RequestAdapterOptions::default(),
            wgc::instance::AdapterInputs::Mask(wgt::Backends::all(), |_| ()),
        ),
    };

    match context.request_adapter(&desc, inputs) {
        Ok(adapter_id) => {
            callback(
                native::WGPURequestAdapterStatus_Success,
                Arc::into_raw(Arc::new(WGPUAdapterImpl {
                    context: context.clone(),
                    id: adapter_id,
                    properties: OnceCell::default(),
                })),
                std::ptr::null(),
                userdata,
            );
        }
        Err(err) => {
            let message = CString::new(format_error(context, &err)).unwrap();

            callback(
                match err {
                    wgc::instance::RequestAdapterError::NotFound => {
                        native::WGPURequestAdapterStatus_Unavailable
                    }
                    wgc::instance::RequestAdapterError::InvalidSurface(_) => {
                        native::WGPURequestAdapterStatus_Error
                    }
                    _ => native::WGPURequestAdapterStatus_Unknown,
                },
                std::ptr::null_mut(),
                message.as_ptr(),
                userdata,
            );
        }
    };
}

#[no_mangle]
pub unsafe extern "C" fn wgpuInstanceEnumerateAdapters(
    instance: native::WGPUInstance,
    options: Option<&native::WGPUInstanceEnumerateAdapterOptions>,
    adapters: *mut native::WGPUAdapter,
) -> usize {
    let instance = instance.as_ref().expect("invalid instance");
    let context = &instance.context;

    let inputs = match options {
        Some(options) => wgc::instance::AdapterInputs::Mask(
            map_instance_backend_flags(options.backends as native::WGPUInstanceBackend),
            |_| (),
        ),
        None => wgc::instance::AdapterInputs::Mask(wgt::Backends::all(), |_| ()),
    };

    let result = context.enumerate_adapters(inputs);
    let count = result.len();

    if !adapters.is_null() {
        let temp = std::slice::from_raw_parts_mut(adapters, count);

        result.iter().enumerate().for_each(|(i, id)| {
            // It's users responsibility to drop the adapters they
            // don't need.

            temp[i] = Arc::into_raw(Arc::new(WGPUAdapterImpl {
                context: context.clone(),
                id: *id,
                properties: OnceCell::default(),
            }));
        });
    } else {
        // Drop all the adapters when only counting length.

        result
            .iter()
            .for_each(|id| gfx_select!(id => context.adapter_drop(*id)));
    }

    count
}

#[no_mangle]
pub unsafe extern "C" fn wgpuInstanceReference(instance: native::WGPUInstance) {
    assert!(!instance.is_null(), "invalid instance");
    Arc::increment_strong_count(instance);
}
#[no_mangle]
pub unsafe extern "C" fn wgpuInstanceRelease(instance: native::WGPUInstance) {
    assert!(!instance.is_null(), "invalid instance");
    Arc::decrement_strong_count(instance);
}

// PipelineLayout methods

#[no_mangle]
pub unsafe extern "C" fn wgpuPipelineLayoutReference(pipeline_layout: native::WGPUPipelineLayout) {
    assert!(!pipeline_layout.is_null(), "invalid pipeline layout");
    Arc::increment_strong_count(pipeline_layout);
}
#[no_mangle]
pub unsafe extern "C" fn wgpuPipelineLayoutRelease(pipeline_layout: native::WGPUPipelineLayout) {
    assert!(!pipeline_layout.is_null(), "invalid pipeline layout");
    Arc::decrement_strong_count(pipeline_layout);
}

// QuerySet methods

#[no_mangle]
pub unsafe extern "C" fn wgpuQuerySetDestroy(_query_set: native::WGPUQuerySet) {
    //TODO: empty implementation, wait till wgpu-core implements a way.
}

#[no_mangle]
pub unsafe extern "C" fn wgpuQuerySetReference(query_set: native::WGPUQuerySet) {
    assert!(!query_set.is_null(), "invalid query set");
    Arc::increment_strong_count(query_set);
}
#[no_mangle]
pub unsafe extern "C" fn wgpuQuerySetRelease(query_set: native::WGPUQuerySet) {
    assert!(!query_set.is_null(), "invalid query set");
    Arc::decrement_strong_count(query_set);
}

// Queue methods

#[no_mangle]
pub unsafe extern "C" fn wgpuQueueOnSubmittedWorkDone(
    queue: native::WGPUQueue,
    callback: native::WGPUQueueWorkDoneCallback,
    userdata: *mut ::std::os::raw::c_void,
) {
    let (queue_id, context) = {
        let queue = queue.as_ref().expect("invalid queue");
        (queue.id, &queue.context)
    };
    let callback = callback.expect("invalid callback");
    let userdata = utils::Userdata::new(userdata);

    let closure = wgc::device::queue::SubmittedWorkDoneClosure::from_rust(Box::new(move || {
        callback(native::WGPUQueueWorkDoneStatus_Success, userdata.as_ptr());
    }));

    if let Err(cause) =
        gfx_select!(queue_id => context.queue_on_submitted_work_done(queue_id, closure))
    {
        handle_error_fatal(context, cause, "wgpuQueueOnSubmittedWorkDone");
    };
}

#[no_mangle]
pub unsafe extern "C" fn wgpuQueueSubmit(
    queue: native::WGPUQueue,
    command_count: usize,
    commands: *const native::WGPUCommandBuffer,
) {
    let (queue_id, context) = {
        let queue = queue.as_ref().expect("invalid queue");
        (queue.id, &queue.context)
    };

    let command_buffers = make_slice(commands, command_count)
        .iter()
        .map(|command_buffer| {
            let command_buffer = command_buffer.as_ref().expect("invalid command buffer");
            command_buffer.open.store(false, atomic::Ordering::SeqCst);
            command_buffer.id
        })
        .collect::<SmallVec<[_; 4]>>();

    if let Err(cause) = gfx_select!(queue_id => context.queue_submit(queue_id, &command_buffers)) {
        handle_error_fatal(context, cause, "wgpuQueueSubmit");
    }
}

#[no_mangle]
pub unsafe extern "C" fn wgpuQueueWriteBuffer(
    queue: native::WGPUQueue,
    buffer: native::WGPUBuffer,
    buffer_offset: u64,
    data: *const u8, // TODO: Check - this might not follow the header
    data_size: usize,
) {
    let (queue_id, context, error_sink) = {
        let queue = queue.as_ref().expect("invalid queue");
        (queue.id, &queue.context, &queue.error_sink)
    };
    let buffer_id = buffer.as_ref().expect("invalid buffer").id;

    if let Err(cause) = gfx_select!(queue_id => context.queue_write_buffer(
        queue_id,
        buffer_id,
        buffer_offset,
        make_slice(data, data_size)
    )) {
        handle_error(context, error_sink, cause, "", None, "wgpuQueueWriteBuffer");
    }
}

#[no_mangle]
pub unsafe extern "C" fn wgpuQueueWriteTexture(
    queue: native::WGPUQueue,
    destination: Option<&native::WGPUImageCopyTexture>,
    data: *const u8, // TODO: Check - this might not follow the header
    data_size: usize,
    data_layout: Option<&native::WGPUTextureDataLayout>,
    write_size: Option<&native::WGPUExtent3D>,
) {
    let (queue_id, context, error_sink) = {
        let queue = queue.as_ref().expect("invalid queue");
        (queue.id, &queue.context, &queue.error_sink)
    };

    if let Err(cause) = gfx_select!(queue_id => context.queue_write_texture(
        queue_id,
        &conv::map_image_copy_texture(destination.expect("invalid destination")),
        make_slice(data, data_size),
        &conv::map_texture_data_layout(data_layout.expect("invalid data layout")),
        &conv::map_extent3d(write_size.expect("invalid write size"))
    )) {
        handle_error(
            context,
            error_sink,
            cause,
            "",
            None,
            "wgpuQueueWriteTexture",
        );
    }
}

#[no_mangle]
pub unsafe extern "C" fn wgpuQueueReference(queue: native::WGPUQueue) {
    assert!(!queue.is_null(), "invalid queue");
    Arc::increment_strong_count(queue);
}
#[no_mangle]
pub unsafe extern "C" fn wgpuQueueRelease(queue: native::WGPUQueue) {
    assert!(!queue.is_null(), "invalid queue");
    Arc::decrement_strong_count(queue);
}

// RenderBundle methods

#[no_mangle]
pub unsafe extern "C" fn wgpuRenderBundleReference(render_bundle: native::WGPURenderBundle) {
    assert!(!render_bundle.is_null(), "invalid render bundle");
    Arc::increment_strong_count(render_bundle);
}
#[no_mangle]
pub unsafe extern "C" fn wgpuRenderBundleRelease(render_bundle: native::WGPURenderBundle) {
    assert!(!render_bundle.is_null(), "invalid render bundle");
    Arc::decrement_strong_count(render_bundle);
}

// RenderBundleEncoder methods

#[no_mangle]
pub unsafe extern "C" fn wgpuRenderBundleEncoderDraw(
    bundle: native::WGPURenderBundleEncoder,
    vertex_count: u32,
    instance_count: u32,
    first_vertex: u32,
    first_instance: u32,
) {
    let bundle: &WGPURenderBundleEncoderImpl = bundle.as_ref().expect("invalid render bundle");
    let mut encoder = bundle.encoder.as_ref().unwrap().write();

    bundle_ffi::wgpu_render_bundle_draw(
        &mut encoder,
        vertex_count,
        instance_count,
        first_vertex,
        first_instance,
    );
}

#[no_mangle]
pub unsafe extern "C" fn wgpuRenderBundleEncoderDrawIndexed(
    bundle: native::WGPURenderBundleEncoder,
    index_count: u32,
    instance_count: u32,
    first_index: u32,
    base_vertex: i32,
    first_instance: u32,
) {
    let bundle = bundle.as_ref().expect("invalid render bundle");
    let mut encoder = bundle.encoder.as_ref().unwrap().write();

    bundle_ffi::wgpu_render_bundle_draw_indexed(
        &mut encoder,
        index_count,
        instance_count,
        first_index,
        base_vertex,
        first_instance,
    );
}

#[no_mangle]
pub unsafe extern "C" fn wgpuRenderBundleEncoderDrawIndexedIndirect(
    bundle: native::WGPURenderBundleEncoder,
    indirect_buffer: native::WGPUBuffer,
    indirect_offset: u64,
) {
    let bundle = bundle.as_ref().expect("invalid render bundle");
    let indirect_buffer_id = indirect_buffer
        .as_ref()
        .expect("invalid indirect buffer")
        .id;
    let mut encoder = bundle.encoder.as_ref().unwrap().write();

    bundle_ffi::wgpu_render_bundle_draw_indexed_indirect(
        &mut encoder,
        indirect_buffer_id,
        indirect_offset,
    );
}

#[no_mangle]
pub unsafe extern "C" fn wgpuRenderBundleEncoderDrawIndirect(
    bundle: native::WGPURenderBundleEncoder,
    indirect_buffer: native::WGPUBuffer,
    indirect_offset: u64,
) {
    let bundle = bundle.as_ref().expect("invalid render bundle");
    let indirect_buffer_id = indirect_buffer
        .as_ref()
        .expect("invalid indirect buffer")
        .id;
    let mut encoder = bundle.encoder.as_ref().unwrap().write();

    bundle_ffi::wgpu_render_bundle_draw_indirect(&mut encoder, indirect_buffer_id, indirect_offset);
}

#[no_mangle]
pub unsafe extern "C" fn wgpuRenderBundleEncoderFinish(
    bundle: native::WGPURenderBundleEncoder,
    descriptor: Option<&native::WGPURenderBundleDescriptor>,
) -> native::WGPURenderBundle {
    assert!(!bundle.is_null(), "invalid render bundle");

    let bundle = bundle.as_ref().unwrap();
    let context = &bundle.context;
    let encoder = Box::from_raw(bundle.encoder);

    let desc = match descriptor {
        Some(descriptor) => wgt::RenderBundleDescriptor {
            label: ptr_into_label(descriptor.label),
        },
        None => wgt::RenderBundleDescriptor::default(),
    };

    let encoder = encoder.into_inner();
    let (render_bundle_id, error) =
        gfx_select!(encoder.parent() => context.render_bundle_encoder_finish(encoder, &desc, ()));
    if let Some(cause) = error {
        handle_error_fatal(context, cause, "wgpuRenderBundleEncoderFinish");
    }

    Arc::into_raw(Arc::new(WGPURenderBundleImpl {
        context: context.clone(),
        id: render_bundle_id,
    }))
}

#[no_mangle]
pub unsafe extern "C" fn wgpuRenderBundleEncoderInsertDebugMarker(
    bundle: native::WGPURenderBundleEncoder,
    marker_label: *const std::ffi::c_char,
) {
    let bundle = bundle.as_ref().expect("invalid render bundle");
    let mut encoder = bundle.encoder.as_ref().unwrap().write();

    bundle_ffi::wgpu_render_bundle_insert_debug_marker(&mut encoder, marker_label);
}

#[no_mangle]
pub unsafe extern "C" fn wgpuRenderBundleEncoderPopDebugGroup(
    bundle: native::WGPURenderBundleEncoder,
) {
    let bundle = bundle.as_ref().expect("invalid render bundle");
    let mut encoder = bundle.encoder.as_ref().unwrap().write();

    bundle_ffi::wgpu_render_bundle_pop_debug_group(&mut encoder);
}

#[no_mangle]
pub unsafe extern "C" fn wgpuRenderBundleEncoderPushDebugGroup(
    bundle: native::WGPURenderBundleEncoder,
    group_label: *const std::ffi::c_char,
) {
    let bundle = bundle.as_ref().expect("invalid render bundle");
    let mut encoder = bundle.encoder.as_ref().unwrap().write();

    bundle_ffi::wgpu_render_bundle_push_debug_group(&mut encoder, group_label);
}

#[no_mangle]
pub unsafe extern "C" fn wgpuRenderBundleEncoderSetBindGroup(
    bundle: native::WGPURenderBundleEncoder,
    group_index: u32,
    group: native::WGPUBindGroup,
    dynamic_offset_count: usize,
    dynamic_offsets: *const u32,
) {
    let bundle = bundle.as_ref().expect("invalid render bundle");
    // TODO: as per webgpu.h bindgroup is nullable
    let bind_group_id = group.as_ref().expect("invalid bind group").id;
    let mut encoder = bundle.encoder.as_ref().unwrap().write();

    bundle_ffi::wgpu_render_bundle_set_bind_group(
        &mut encoder,
        group_index,
        bind_group_id,
        dynamic_offsets,
        dynamic_offset_count,
    );
}

#[no_mangle]
pub unsafe extern "C" fn wgpuRenderBundleEncoderSetIndexBuffer(
    bundle: native::WGPURenderBundleEncoder,
    buffer: native::WGPUBuffer,
    format: native::WGPUIndexFormat,
    offset: u64,
    size: u64,
) {
    let bundle = bundle.as_ref().expect("invalid render bundle");
    let buffer_id = buffer.as_ref().expect("invalid buffer").id;
    let mut encoder = bundle.encoder.as_ref().unwrap().write();

    bundle_ffi::wgpu_render_bundle_set_index_buffer(
        &mut encoder,
        buffer_id,
        conv::map_index_format(format).expect("invalid index format"),
        offset,
        match size {
            0 => panic!("invalid size"),
            conv::WGPU_WHOLE_SIZE => None,
            _ => Some(NonZeroU64::new_unchecked(size)),
        },
    );
}

#[no_mangle]
pub unsafe extern "C" fn wgpuRenderBundleEncoderSetPipeline(
    bundle: native::WGPURenderBundleEncoder,
    pipeline: native::WGPURenderPipeline,
) {
    let bundle = bundle.as_ref().expect("invalid render bundle");
    let pipeline_id = pipeline.as_ref().expect("invalid render pipeline").id;
    let mut encoder = bundle.encoder.as_ref().unwrap().write();

    bundle_ffi::wgpu_render_bundle_set_pipeline(&mut encoder, pipeline_id);
}

#[no_mangle]
pub unsafe extern "C" fn wgpuRenderBundleEncoderSetVertexBuffer(
    bundle: native::WGPURenderBundleEncoder,
    slot: u32,
    buffer: native::WGPUBuffer,
    offset: u64,
    size: u64,
) {
    let bundle = bundle.as_ref().expect("invalid render bundle");
    // TODO: as per webgpu.h buffer is nullable
    let buffer_id = buffer.as_ref().expect("invalid buffer").id;
    let mut encoder = bundle.encoder.as_ref().unwrap().write();

    bundle_ffi::wgpu_render_bundle_set_vertex_buffer(
        &mut encoder,
        slot,
        buffer_id,
        offset,
        match size {
            0 => panic!("invalid size"),
            conv::WGPU_WHOLE_SIZE => None,
            _ => Some(NonZeroU64::new_unchecked(size)),
        },
    );
}

#[no_mangle]
pub unsafe extern "C" fn wgpuRenderBundleEncoderReference(
    render_bundle_encoder: native::WGPURenderBundleEncoder,
) {
    assert!(
        !render_bundle_encoder.is_null(),
        "invalid render bundle encoder"
    );
    Arc::increment_strong_count(render_bundle_encoder);
}
#[no_mangle]
pub unsafe extern "C" fn wgpuRenderBundleEncoderRelease(
    render_bundle_encoder: native::WGPURenderBundleEncoder,
) {
    assert!(
        !render_bundle_encoder.is_null(),
        "invalid render bundle encoder"
    );
    Arc::decrement_strong_count(render_bundle_encoder);
}

// RenderPassEncoder methods

#[no_mangle]
pub unsafe extern "C" fn wgpuRenderPassEncoderBeginPipelineStatisticsQuery(
    pass: native::WGPURenderPassEncoder,
    query_set: native::WGPUQuerySet,
    query_index: u32,
) {
    let pass = pass.as_ref().expect("invalid render pass");
    let query_set_id = query_set.as_ref().expect("invalid query set").id;
    let mut encoder = pass.encoder.write();

    render_ffi::wgpu_render_pass_begin_pipeline_statistics_query(
        &mut encoder,
        query_set_id,
        query_index,
    );
}

#[no_mangle]
pub unsafe extern "C" fn wgpuRenderPassEncoderDraw(
    pass: native::WGPURenderPassEncoder,
    vertex_count: u32,
    instance_count: u32,
    first_vertex: u32,
    first_instance: u32,
) {
    let pass = pass.as_ref().expect("invalid render pass");
    let mut encoder = pass.encoder.write();

    render_ffi::wgpu_render_pass_draw(
        &mut encoder,
        vertex_count,
        instance_count,
        first_vertex,
        first_instance,
    );
}

#[no_mangle]
pub unsafe extern "C" fn wgpuRenderPassEncoderDrawIndexed(
    pass: native::WGPURenderPassEncoder,
    index_count: u32,
    instance_count: u32,
    first_index: u32,
    base_vertex: u32,
    first_instance: u32,
) {
    let pass = pass.as_ref().expect("invalid render pass");
    let mut encoder = pass.encoder.write();

    render_ffi::wgpu_render_pass_draw_indexed(
        &mut encoder,
        index_count,
        instance_count,
        first_index,
        base_vertex as i32,
        first_instance,
    );
}

#[no_mangle]
pub unsafe extern "C" fn wgpuRenderPassEncoderDrawIndexedIndirect(
    pass: native::WGPURenderPassEncoder,
    buffer: native::WGPUBuffer,
    indirect_offset: u64,
) {
    let pass = pass.as_ref().expect("invalid render pass");
    let buffer_id = buffer.as_ref().expect("invalid buffer").id;
    let mut encoder = pass.encoder.write();

    render_ffi::wgpu_render_pass_draw_indexed_indirect(&mut encoder, buffer_id, indirect_offset);
}

#[no_mangle]
pub unsafe extern "C" fn wgpuRenderPassEncoderDrawIndirect(
    pass: native::WGPURenderPassEncoder,
    buffer: native::WGPUBuffer,
    indirect_offset: u64,
) {
    let pass = pass.as_ref().expect("invalid render pass");
    let buffer_id = buffer.as_ref().expect("invalid buffer").id;
    let mut encoder = pass.encoder.write();

    render_ffi::wgpu_render_pass_draw_indirect(&mut encoder, buffer_id, indirect_offset);
}

#[no_mangle]
pub unsafe extern "C" fn wgpuRenderPassEncoderEnd(pass: native::WGPURenderPassEncoder) {
    let pass = pass.as_ref().expect("invalid render pass");
    let (encoder, context, error_sink) = (pass.encoder.read(), &pass.context, &pass.error_sink);
    let command_encoder_id = encoder.parent_id();

    if let Err(cause) = gfx_select!(command_encoder_id => context.command_encoder_run_render_pass(command_encoder_id, &encoder))
    {
        let name =
            gfx_select!(command_encoder_id => context.command_buffer_label(command_encoder_id));
        handle_error(
            context,
            error_sink,
            cause,
            "encoder",
            Some(Cow::Borrowed(&name)),
            "wgpuRenderPassEncoderEnd",
        );
    }
}

#[no_mangle]
pub unsafe extern "C" fn wgpuRenderPassEncoderEndPipelineStatisticsQuery(
    pass: native::WGPURenderPassEncoder,
) {
    let pass = pass.as_ref().expect("invalid render pass");
    let mut encoder = pass.encoder.write();

    render_ffi::wgpu_render_pass_end_pipeline_statistics_query(&mut encoder);
}

#[no_mangle]
pub unsafe extern "C" fn wgpuRenderPassEncoderExecuteBundles(
    pass: native::WGPURenderPassEncoder,
    bundle_count: usize,
    bundles: *const native::WGPURenderBundle,
) {
    let pass = pass.as_ref().expect("invalid render pass");
    let bundle_ids = make_slice(bundles, bundle_count)
        .iter()
        .map(|v| v.as_ref().expect("invalid render bundle").id)
        .collect::<SmallVec<[_; 4]>>();
    let mut encoder = pass.encoder.write();

    render_ffi::wgpu_render_pass_execute_bundles(
        &mut encoder,
        bundle_ids.as_ptr(),
        bundle_ids.len(),
    );
}

#[no_mangle]
pub unsafe extern "C" fn wgpuRenderPassEncoderInsertDebugMarker(
    pass: native::WGPURenderPassEncoder,
    marker_label: *const std::ffi::c_char,
) {
    let pass = pass.as_ref().expect("invalid render pass");
    let mut encoder = pass.encoder.write();

    render_ffi::wgpu_render_pass_insert_debug_marker(&mut encoder, marker_label, 0);
}

#[no_mangle]
pub unsafe extern "C" fn wgpuRenderPassEncoderPopDebugGroup(pass: native::WGPURenderPassEncoder) {
    let pass = pass.as_ref().expect("invalid render pass");
    let mut encoder = pass.encoder.write();

    render_ffi::wgpu_render_pass_pop_debug_group(&mut encoder);
}

#[no_mangle]
pub unsafe extern "C" fn wgpuRenderPassEncoderPushDebugGroup(
    pass: native::WGPURenderPassEncoder,
    group_label: *const std::ffi::c_char,
) {
    let pass = pass.as_ref().expect("invalid render pass");
    let mut encoder = pass.encoder.write();

    render_ffi::wgpu_render_pass_push_debug_group(&mut encoder, group_label, 0);
}

#[no_mangle]
pub unsafe extern "C" fn wgpuRenderPassEncoderSetBindGroup(
    pass: native::WGPURenderPassEncoder,
    group_index: u32,
    bind_group: native::WGPUBindGroup,
    dynamic_offset_count: usize,
    dynamic_offsets: *const u32,
) {
    let pass = pass.as_ref().expect("invalid render pass");
    // TODO: as per webgpu.h bindgroup is nullable
    let bind_group_id = bind_group.as_ref().expect("invalid bind group").id;
    let mut encoder = pass.encoder.write();

    render_ffi::wgpu_render_pass_set_bind_group(
        &mut encoder,
        group_index,
        bind_group_id,
        dynamic_offsets,
        dynamic_offset_count,
    );
}

#[no_mangle]
pub unsafe extern "C" fn wgpuRenderPassEncoderSetBlendConstant(
    pass: native::WGPURenderPassEncoder,
    color: Option<&native::WGPUColor>,
) {
    let pass = pass.as_ref().expect("invalid render pass");
    let mut encoder = pass.encoder.write();

    render_ffi::wgpu_render_pass_set_blend_constant(
        &mut encoder,
        &conv::map_color(color.expect("invalid color")),
    );
}

#[no_mangle]
pub unsafe extern "C" fn wgpuRenderPassEncoderSetIndexBuffer(
    pass: native::WGPURenderPassEncoder,
    buffer: native::WGPUBuffer,
    index_format: native::WGPUIndexFormat,
    offset: u64,
    size: u64,
) {
    let pass = pass.as_ref().expect("invalid render pass");
    let buffer_id = buffer.as_ref().expect("invalid buffer").id;
    let mut encoder = pass.encoder.write();

    encoder.set_index_buffer(
        buffer_id,
        conv::map_index_format(index_format).expect("Index format cannot be undefined"),
        offset,
        match size {
            0 => panic!("invalid size"),
            conv::WGPU_WHOLE_SIZE => None,
            _ => Some(NonZeroU64::new_unchecked(size)),
        },
    );
}

#[no_mangle]
pub unsafe extern "C" fn wgpuRenderPassEncoderSetPipeline(
    pass: native::WGPURenderPassEncoder,
    render_pipeline: native::WGPURenderPipeline,
) {
    let pass = pass.as_ref().expect("invalid render pass");
    let render_pipeline_id = render_pipeline
        .as_ref()
        .expect("invalid render pipeline")
        .id;
    let mut encoder = pass.encoder.write();

    render_ffi::wgpu_render_pass_set_pipeline(&mut encoder, render_pipeline_id);
}

#[no_mangle]
pub unsafe extern "C" fn wgpuRenderPassEncoderSetScissorRect(
    pass: native::WGPURenderPassEncoder,
    x: u32,
    y: u32,
    w: u32,
    h: u32,
) {
    let pass = pass.as_ref().expect("invalid render pass");
    let mut encoder = pass.encoder.write();

    render_ffi::wgpu_render_pass_set_scissor_rect(&mut encoder, x, y, w, h);
}

#[no_mangle]
pub unsafe extern "C" fn wgpuRenderPassEncoderSetStencilReference(
    pass: native::WGPURenderPassEncoder,
    reference: u32,
) {
    let pass = pass.as_ref().expect("invalid render pass");
    let mut encoder = pass.encoder.write();

    render_ffi::wgpu_render_pass_set_stencil_reference(&mut encoder, reference);
}

#[no_mangle]
pub unsafe extern "C" fn wgpuRenderPassEncoderSetVertexBuffer(
    pass: native::WGPURenderPassEncoder,
    slot: u32,
    buffer: native::WGPUBuffer,
    offset: u64,
    size: u64,
) {
    let pass = pass.as_ref().expect("invalid render pass");
    // TODO: as per webgpu.h buffer is nullable
    let buffer_id = buffer.as_ref().expect("invalid buffer").id;
    let mut encoder = pass.encoder.write();

    render_ffi::wgpu_render_pass_set_vertex_buffer(
        &mut encoder,
        slot,
        buffer_id,
        offset,
        match size {
            0 => panic!("invalid size"),
            conv::WGPU_WHOLE_SIZE => None,
            _ => Some(NonZeroU64::new_unchecked(size)),
        },
    );
}

#[no_mangle]
pub unsafe extern "C" fn wgpuRenderPassEncoderSetViewport(
    pass: native::WGPURenderPassEncoder,
    x: f32,
    y: f32,
    w: f32,
    h: f32,
    depth_min: f32,
    depth_max: f32,
) {
    let pass = pass.as_ref().expect("invalid render pass");
    let mut encoder = pass.encoder.write();

    render_ffi::wgpu_render_pass_set_viewport(&mut encoder, x, y, w, h, depth_min, depth_max);
}

#[no_mangle]
pub unsafe extern "C" fn wgpuRenderPassEncoderReference(
    render_pass_encoder: native::WGPURenderPassEncoder,
) {
    assert!(
        !render_pass_encoder.is_null(),
        "invalid render pass encoder"
    );
    Arc::increment_strong_count(render_pass_encoder);
}
#[no_mangle]
pub unsafe extern "C" fn wgpuRenderPassEncoderRelease(
    render_pass_encoder: native::WGPURenderPassEncoder,
) {
    assert!(
        !render_pass_encoder.is_null(),
        "invalid render pass encoder"
    );
    Arc::decrement_strong_count(render_pass_encoder);
}

// RenderPipeline methods

#[no_mangle]
pub unsafe extern "C" fn wgpuRenderPipelineGetBindGroupLayout(
    render_pipeline: native::WGPURenderPipeline,
    group_index: u32,
) -> native::WGPUBindGroupLayout {
    let (render_pipeline_id, context) = {
        let render_pipeline = render_pipeline.as_ref().expect("invalid render pipeline");
        (render_pipeline.id, &render_pipeline.context)
    };

    let (bind_group_layout_id, error) = gfx_select!(render_pipeline_id => context.render_pipeline_get_bind_group_layout(render_pipeline_id, group_index, ()));
    if let Some(cause) = error {
        panic!(
            "Error in wgpuRenderPipelineGetBindGroupLayout: Error reflecting bind group {group_index}: {f}",
            f = format_error(context, &cause)
        );
    }

    Arc::into_raw(Arc::new(WGPUBindGroupLayoutImpl {
        context: context.clone(),
        id: bind_group_layout_id,
    }))
}

#[no_mangle]
pub unsafe extern "C" fn wgpuRenderPipelineReference(render_pipeline: native::WGPURenderPipeline) {
    assert!(!render_pipeline.is_null(), "invalid render pipeline");
    Arc::increment_strong_count(render_pipeline);
}
#[no_mangle]
pub unsafe extern "C" fn wgpuRenderPipelineRelease(render_pipeline: native::WGPURenderPipeline) {
    assert!(!render_pipeline.is_null(), "invalid render pipeline");
    Arc::decrement_strong_count(render_pipeline);
}

// Sampler methods

#[no_mangle]
pub unsafe extern "C" fn wgpuSamplerReference(sampler: native::WGPUSampler) {
    assert!(!sampler.is_null(), "invalid sampler");
    Arc::increment_strong_count(sampler);
}
#[no_mangle]
pub unsafe extern "C" fn wgpuSamplerRelease(sampler: native::WGPUSampler) {
    assert!(!sampler.is_null(), "invalid sampler");
    Arc::decrement_strong_count(sampler);
}

// ShaderModule methods

#[no_mangle]
pub unsafe extern "C" fn wgpuShaderModuleReference(shader_module: native::WGPUShaderModule) {
    assert!(!shader_module.is_null(), "invalid shader module");
    Arc::increment_strong_count(shader_module);
}
#[no_mangle]
pub unsafe extern "C" fn wgpuShaderModuleRelease(shader_module: native::WGPUShaderModule) {
    assert!(!shader_module.is_null(), "invalid shader module");
    Arc::decrement_strong_count(shader_module);
}

// Surface methods

#[no_mangle]
pub unsafe extern "C" fn wgpuSurfaceConfigure(
    surface: native::WGPUSurface,
    config: Option<&native::WGPUSurfaceConfiguration>,
) {
    let surface = surface.as_ref().expect("invalid surface");
    let config = config.expect("invalid config");
    let device = config
        .device
        .as_ref()
        .expect("invalid device for surface configuration");
    let context = &device.context;

    let surface_config = wgt::SurfaceConfiguration {
        usage: conv::map_texture_usage_flags(config.usage as native::WGPUTextureUsage),
        format: conv::map_texture_format(config.format)
            .expect("invalid format for surface configuration"),
        width: config.width,
        height: config.height,
        present_mode: conv::map_present_mode(config.presentMode),
        alpha_mode: conv::map_composite_alpha_mode(config.alphaMode)
            .expect("invalid alpha mode for surface configuration"),
        view_formats: make_slice(config.viewFormats, config.viewFormatCount)
            .iter()
            .map(|f| {
                conv::map_texture_format(*f).expect("invalid view format for surface configuration")
            })
            .collect(),
    };

    match wgc::gfx_select!(device.id => context.surface_configure(surface.id, device.id, &surface_config))
    {
        Some(cause) => handle_error_fatal(context, cause, "wgpuSurfaceConfigure"),
        None => {
            let mut surface_data_guard = surface.data.lock();
            *surface_data_guard = Some(SurfaceData {
                device_id: device.id,
                error_sink: device.error_sink.clone(),
                texture_data: TextureData {
                    usage: config.usage,
                    dimension: native::WGPUTextureDimension_2D,
                    format: config.format,
                    mip_level_count: 1,
                    size: native::WGPUExtent3D {
                        width: config.width,
                        height: config.height,
                        depthOrArrayLayers: 1,
                    },
                    sample_count: 1,
                },
            });
            surface
                .has_surface_presented
                .store(false, atomic::Ordering::SeqCst);
        }
    };
}

#[no_mangle]
pub unsafe extern "C" fn wgpuSurfaceGetCapabilities(
    surface: native::WGPUSurface,
    adapter: native::WGPUAdapter,
    capabilities: Option<&mut native::WGPUSurfaceCapabilities>,
) {
    let (adapter_id, context) = {
        let adapter = adapter.as_ref().expect("invalid adapter");
        (adapter.id, &adapter.context)
    };
    let surface_id = surface.as_ref().expect("invalid surface").id;
    let capabilities = capabilities.expect("invalid return pointer \"capabilities\"");

    let caps = match wgc::gfx_select!(adapter_id => context.surface_get_capabilities(surface_id, adapter_id))
    {
        Ok(caps) => caps,
        Err(wgc::instance::GetSurfaceSupportError::Unsupported) => {
            wgt::SurfaceCapabilities::default()
        }
        Err(cause) => handle_error_fatal(context, cause, "wgpuSurfaceGetCapabilities"),
    };

    let formats = caps
        .formats
        .iter()
        // some texture formats are not in webgpu.h and
        // conv::to_native_texture_format returns None for them.
        // so, filter them out.
        .filter_map(|f| conv::to_native_texture_format(*f))
        .collect::<Vec<_>>();

    if !formats.is_empty() {
        let mut array = formats.into_boxed_slice();
        capabilities.formats = array.as_mut_ptr();
        capabilities.formatCount = array.len();
        mem::forget(array);
    } else {
        capabilities.formats = std::ptr::null_mut();
        capabilities.formatCount = 0;
    }

    let present_modes = caps
        .present_modes
        .iter()
        .filter_map(|f| conv::to_native_present_mode(*f))
        .collect::<Vec<_>>();

    if !present_modes.is_empty() {
        let mut array = present_modes.into_boxed_slice();
        capabilities.presentModes = array.as_mut_ptr();
        capabilities.presentModeCount = array.len();
        mem::forget(array);
    } else {
        capabilities.presentModes = std::ptr::null_mut();
        capabilities.presentModeCount = 0;
    }

    let alpha_modes = caps
        .alpha_modes
        .iter()
        .map(|f| conv::to_native_composite_alpha_mode(*f))
        .collect::<Vec<_>>();

    if !alpha_modes.is_empty() {
        let mut array = alpha_modes.into_boxed_slice();
        capabilities.alphaModes = array.as_mut_ptr();
        capabilities.alphaModeCount = array.len();
        mem::forget(array);
    } else {
        capabilities.alphaModes = std::ptr::null_mut();
        capabilities.alphaModeCount = 0;
    }
}

#[no_mangle]
pub unsafe extern "C" fn wgpuSurfaceGetCurrentTexture(
    surface: native::WGPUSurface,
    surface_texture: Option<&mut native::WGPUSurfaceTexture>,
) {
    let surface = surface.as_ref().expect("invalid surface");
    let context = &surface.context;
    let surface_texture = surface_texture.expect("invalid return pointer \"surface_texture\"");

    let surface_data_guard = surface.data.lock();
    let surface_data = match surface_data_guard.as_ref() {
        Some(surface_data) => surface_data,
        None => handle_error_fatal(
            context,
            wgc::present::SurfaceError::NotConfigured,
            "wgpuSurfaceGetCurrentTexture",
        ),
    };

    match wgc::gfx_select!(surface_data.device_id => context.surface_get_current_texture(surface.id, ()))
    {
        Ok(wgc::present::SurfaceOutput { status, texture_id }) => {
            surface
                .has_surface_presented
                .store(false, atomic::Ordering::SeqCst);
            surface_texture.status = match status {
                wgt::SurfaceStatus::Good => native::WGPUSurfaceGetCurrentTextureStatus_Success,
                wgt::SurfaceStatus::Suboptimal => {
                    native::WGPUSurfaceGetCurrentTextureStatus_Success
                }
                wgt::SurfaceStatus::Timeout => native::WGPUSurfaceGetCurrentTextureStatus_Timeout,
                wgt::SurfaceStatus::Outdated => native::WGPUSurfaceGetCurrentTextureStatus_Outdated,
                wgt::SurfaceStatus::Lost => native::WGPUSurfaceGetCurrentTextureStatus_Lost,
            };
            surface_texture.suboptimal = match status {
                wgt::SurfaceStatus::Suboptimal => true as native::WGPUBool,
                _ => false as native::WGPUBool,
            };
            surface_texture.texture = match texture_id {
                Some(texture_id) => Arc::into_raw(Arc::new(WGPUTextureImpl {
                    context: context.clone(),
                    id: texture_id,
                    error_sink: surface_data.error_sink.clone(),
                    data: surface_data.texture_data,
                    surface_id: Some(surface.id),
                    has_surface_presented: surface.has_surface_presented.clone(),
                })),
                None => std::ptr::null_mut(),
            };
        }
        Err(cause) => handle_error_fatal(context, cause, "wgpuSurfaceGetCurrentTexture"),
    };
}

#[no_mangle]
pub unsafe extern "C" fn wgpuSurfaceGetPreferredFormat(
    surface: native::WGPUSurface,
    adapter: native::WGPUAdapter,
) -> native::WGPUTextureFormat {
    let (adapter_id, context) = {
        let adapter = adapter.as_ref().expect("invalid adapter");
        (adapter.id, &adapter.context)
    };
    let surface_id = surface.as_ref().expect("invalid surface").id;

    let caps = match wgc::gfx_select!(adapter_id => context.surface_get_capabilities(surface_id, adapter_id))
    {
        Ok(caps) => caps,
        Err(wgc::instance::GetSurfaceSupportError::Unsupported) => {
            wgt::SurfaceCapabilities::default()
        }
        Err(err) => handle_error_fatal(context, err, "wgpuSurfaceGetPreferredFormat"),
    };

    match caps
        .formats
        .first()
        .and_then(|f| conv::to_native_texture_format(*f))
    {
        Some(format) => format,
        None => panic!(
            "Error in wgpuSurfaceGetPreferredFormat: unsupported format.\n\
            Please report it to https://github.com/gfx-rs/wgpu-native"
        ),
    }
}

#[no_mangle]
pub unsafe extern "C" fn wgpuSurfacePresent(surface: native::WGPUSurface) {
    let surface = surface.as_ref().expect("invalid surface");
    let context = &surface.context;
    let surface_data_guard = surface.data.lock();
    let surface_data = match surface_data_guard.as_ref() {
        Some(surface_data) => surface_data,
        None => handle_error_fatal(
            context,
            wgc::present::SurfaceError::NotConfigured,
            "wgpuSurfacePresent",
        ),
    };

    match wgc::gfx_select!(surface_data.device_id => context.surface_present(surface.id)) {
        Ok(_status) => surface
            .has_surface_presented
            .store(true, atomic::Ordering::SeqCst),
        Err(cause) => handle_error_fatal(context, cause, "wgpuSurfacePresent"),
    };
}

#[no_mangle]
pub unsafe extern "C" fn wgpuSurfaceUnconfigure(surface: native::WGPUSurface) {
    let surface = surface.as_ref().expect("invalid surface");
    let mut surface_data_guard = surface.data.lock();
    let _ = surface_data_guard.take(); // drop SurfaceData
    surface
        .has_surface_presented
        .store(false, atomic::Ordering::SeqCst);
}

#[no_mangle]
pub unsafe extern "C" fn wgpuSurfaceReference(surface: native::WGPUSurface) {
    assert!(!surface.is_null(), "invalid surface");
    Arc::increment_strong_count(surface);
}
#[no_mangle]
pub unsafe extern "C" fn wgpuSurfaceRelease(surface: native::WGPUSurface) {
    assert!(!surface.is_null(), "invalid surface");
    Arc::decrement_strong_count(surface);
}

// SurfaceCapabilities methods

#[no_mangle]
pub unsafe extern "C" fn wgpuSurfaceCapabilitiesFreeMembers(
    capabilities: native::WGPUSurfaceCapabilities,
) {
    if !capabilities.formats.is_null() && capabilities.formatCount > 0 {
        drop(Vec::from_raw_parts(
            capabilities.formats,
            capabilities.formatCount,
            capabilities.formatCount,
        ));
    }
    if !capabilities.presentModes.is_null() && capabilities.presentModeCount > 0 {
        drop(Vec::from_raw_parts(
            capabilities.presentModes,
            capabilities.presentModeCount,
            capabilities.presentModeCount,
        ));
    }
    if !capabilities.alphaModes.is_null() && capabilities.alphaModeCount > 0 {
        drop(Vec::from_raw_parts(
            capabilities.alphaModes,
            capabilities.alphaModeCount,
            capabilities.alphaModeCount,
        ));
    }
}

// Texture methods

#[no_mangle]
pub unsafe extern "C" fn wgpuTextureCreateView(
    texture: native::WGPUTexture,
    descriptor: Option<&native::WGPUTextureViewDescriptor>,
) -> native::WGPUTextureView {
    let (texture_id, context, error_sink) = {
        let texture = texture.as_ref().expect("invalid texture");
        (texture.id, &texture.context, &texture.error_sink)
    };

    let desc = match descriptor {
        Some(descriptor) => wgc::resource::TextureViewDescriptor {
            label: ptr_into_label(descriptor.label),
            format: conv::map_texture_format(descriptor.format),
            dimension: conv::map_texture_view_dimension(descriptor.dimension),
            range: wgt::ImageSubresourceRange {
                aspect: conv::map_texture_aspect(descriptor.aspect),
                base_mip_level: descriptor.baseMipLevel,
                mip_level_count: match descriptor.mipLevelCount {
                    0 => panic!("invalid mipLevelCount"),
                    native::WGPU_MIP_LEVEL_COUNT_UNDEFINED => None,
                    _ => Some(descriptor.mipLevelCount),
                },
                base_array_layer: descriptor.baseArrayLayer,
                array_layer_count: match descriptor.arrayLayerCount {
                    0 => panic!("invalid arrayLayerCount"),
                    native::WGPU_ARRAY_LAYER_COUNT_UNDEFINED => None,
                    _ => Some(descriptor.arrayLayerCount),
                },
            },
        },
        None => wgc::resource::TextureViewDescriptor::default(),
    };

    let (texture_view_id, error) =
        gfx_select!(texture_id => context.texture_create_view(texture_id, &desc, ()));
    if let Some(cause) = error {
        handle_error(
            context,
            error_sink,
            cause,
            "",
            None,
            "wgpuTextureCreateView",
        );
    }

    Arc::into_raw(Arc::new(WGPUTextureViewImpl {
        context: context.clone(),
        id: texture_view_id,
    }))
}

#[no_mangle]
pub unsafe extern "C" fn wgpuTextureDestroy(texture: native::WGPUTexture) {
    let (texture_id, context) = {
        let texture = texture.as_ref().expect("invalid texture");
        (texture.id, &texture.context)
    };

    // Per spec, no error to report. Even calling destroy multiple times is valid.
    let _ = gfx_select!(texture_id => context.texture_destroy(texture_id));
}

#[no_mangle]
pub unsafe extern "C" fn wgpuTextureGetDepthOrArrayLayers(texture: native::WGPUTexture) -> u32 {
    let texture = texture.as_ref().expect("invalid texture");
    texture.data.size.depthOrArrayLayers
}

#[no_mangle]
pub unsafe extern "C" fn wgpuTextureGetDimension(
    texture: native::WGPUTexture,
) -> native::WGPUTextureDimension {
    let texture = texture.as_ref().expect("invalid texture");
    texture.data.dimension
}

#[no_mangle]
pub unsafe extern "C" fn wgpuTextureGetFormat(
    texture: native::WGPUTexture,
) -> native::WGPUTextureFormat {
    let texture = texture.as_ref().expect("invalid texture");
    texture.data.format
}

#[no_mangle]
pub unsafe extern "C" fn wgpuTextureGetHeight(texture: native::WGPUTexture) -> u32 {
    let texture = texture.as_ref().expect("invalid texture");
    texture.data.size.height
}

#[no_mangle]
pub unsafe extern "C" fn wgpuTextureGetMipLevelCount(texture: native::WGPUTexture) -> u32 {
    let texture = texture.as_ref().expect("invalid texture");
    texture.data.mip_level_count
}

#[no_mangle]
pub unsafe extern "C" fn wgpuTextureGetSampleCount(texture: native::WGPUTexture) -> u32 {
    let texture = texture.as_ref().expect("invalid texture");
    texture.data.sample_count
}

#[no_mangle]
pub unsafe extern "C" fn wgpuTextureGetUsage(
    texture: native::WGPUTexture,
) -> native::WGPUTextureUsageFlags {
    let texture = texture.as_ref().expect("invalid texture");
    texture.data.usage
}

#[no_mangle]
pub unsafe extern "C" fn wgpuTextureGetWidth(texture: native::WGPUTexture) -> u32 {
    let texture = texture.as_ref().expect("invalid texture");
    texture.data.size.width
}

#[no_mangle]
pub unsafe extern "C" fn wgpuTextureReference(texture: native::WGPUTexture) {
    assert!(!texture.is_null(), "invalid texture");
    Arc::increment_strong_count(texture);
}
#[no_mangle]
pub unsafe extern "C" fn wgpuTextureRelease(texture: native::WGPUTexture) {
    assert!(!texture.is_null(), "invalid texture");
    Arc::decrement_strong_count(texture);
}

// TextureView methods

#[no_mangle]
pub unsafe extern "C" fn wgpuTextureViewReference(texture_view: native::WGPUTextureView) {
    assert!(!texture_view.is_null(), "invalid texture");
    Arc::increment_strong_count(texture_view);
}
#[no_mangle]
pub unsafe extern "C" fn wgpuTextureViewRelease(texture_view: native::WGPUTextureView) {
    assert!(!texture_view.is_null(), "invalid texture");
    Arc::decrement_strong_count(texture_view);
}

// wgpu.h functions

#[no_mangle]
pub unsafe extern "C" fn wgpuGenerateReport(
    instance: native::WGPUInstance,
    native_report: Option<&mut native::WGPUGlobalReport>,
) {
    let context = &instance.as_ref().expect("invalid instance").context;
    let native_report = native_report.expect("invalid return pointer \"native_report\"");
    conv::write_global_report(native_report, context.generate_report());
}

#[no_mangle]
pub unsafe extern "C" fn wgpuQueueSubmitForIndex(
    queue: native::WGPUQueue,
    command_count: usize,
    commands: *const native::WGPUCommandBuffer,
) -> native::WGPUSubmissionIndex {
    let (queue_id, context) = {
        let queue = queue.as_ref().expect("invalid queue");
        (queue.id, &queue.context)
    };

    let command_buffers = make_slice(commands, command_count)
        .iter()
        .map(|command_buffer| {
            let command_buffer = command_buffer.as_ref().expect("invalid command buffer");
            command_buffer.open.store(false, atomic::Ordering::SeqCst);
            command_buffer.id
        })
        .collect::<SmallVec<[_; 4]>>();

    match gfx_select!(queue_id => context.queue_submit(queue_id, &command_buffers)) {
        Ok(submission_index) => submission_index.index,
        Err(cause) => handle_error_fatal(context, cause, "wgpuQueueSubmitForIndex"),
    }
}

#[no_mangle]
pub unsafe extern "C" fn wgpuDevicePoll(
    device: native::WGPUDevice,
    wait: bool,
    wrapped_submission_index: Option<&native::WGPUWrappedSubmissionIndex>,
) -> bool {
    let (device_id, context) = {
        let device = device.as_ref().expect("invalid device");
        (device.id, &device.context)
    };

    let maintain = match wait {
        true => match wrapped_submission_index {
            Some(index) => {
                wgt::Maintain::WaitForSubmissionIndex(wgc::device::queue::WrappedSubmissionIndex {
                    queue_id: index
                        .queue
                        .as_ref()
                        .expect("invalid queue for wrapped submission index")
                        .id,
                    index: index.submissionIndex,
                })
            }
            None => wgt::Maintain::Wait,
        },
        false => wgt::Maintain::Poll,
    };

    match gfx_select!(device_id => context.device_poll(device_id, maintain)) {
        Ok(queue_empty) => queue_empty,
        Err(cause) => {
            handle_error_fatal(context, cause, "wgpuDevicePoll");
        }
    }
}

#[no_mangle]
pub unsafe extern "C" fn wgpuRenderPassEncoderSetPushConstants(
    pass: native::WGPURenderPassEncoder,
    stages: native::WGPUShaderStageFlags,
    offset: u32,
    size_bytes: u32,
    size: *const u8,
) {
    let pass = pass.as_ref().expect("invalid render pass");
    let mut encoder = pass.encoder.write();

    render_ffi::wgpu_render_pass_set_push_constants(
        &mut encoder,
        wgt::ShaderStages::from_bits(stages).expect("invalid shader stage"),
        offset,
        size_bytes,
        size,
    );
}

#[no_mangle]
pub unsafe extern "C" fn wgpuRenderPassEncoderMultiDrawIndirect(
    pass: native::WGPURenderPassEncoder,
    buffer: native::WGPUBuffer,
    offset: u64,
    count: u32,
) {
    let pass = pass.as_ref().expect("invalid render pass");
    let buffer_id = buffer.as_ref().expect("invalid buffer").id;
    let mut encoder = pass.encoder.write();

    render_ffi::wgpu_render_pass_multi_draw_indirect(&mut encoder, buffer_id, offset, count);
}

#[no_mangle]
pub unsafe extern "C" fn wgpuRenderPassEncoderMultiDrawIndexedIndirect(
    pass: native::WGPURenderPassEncoder,
    buffer: native::WGPUBuffer,
    offset: u64,
    count: u32,
) {
    let pass = pass.as_ref().expect("invalid render pass");
    let buffer_id = buffer.as_ref().expect("invalid buffer").id;
    let mut encoder = pass.encoder.write();

    render_ffi::wgpu_render_pass_multi_draw_indexed_indirect(
        &mut encoder,
        buffer_id,
        offset,
        count,
    );
}

#[no_mangle]
pub unsafe extern "C" fn wgpuRenderPassEncoderMultiDrawIndirectCount(
    pass: native::WGPURenderPassEncoder,
    buffer: native::WGPUBuffer,
    offset: u64,
    count_buffer: native::WGPUBuffer,
    count_buffer_offset: u64,
    max_count: u32,
) {
    let pass = pass.as_ref().expect("invalid render pass");
    let buffer_id = buffer.as_ref().expect("invalid buffer").id;
    let count_buffer_id = count_buffer.as_ref().expect("invalid count buffer").id;
    let mut encoder = pass.encoder.write();

    render_ffi::wgpu_render_pass_multi_draw_indirect_count(
        &mut encoder,
        buffer_id,
        offset,
        count_buffer_id,
        count_buffer_offset,
        max_count,
    );
}

#[no_mangle]
pub unsafe extern "C" fn wgpuRenderPassEncoderMultiDrawIndexedIndirectCount(
    pass: native::WGPURenderPassEncoder,
    buffer: native::WGPUBuffer,
    offset: u64,
    count_buffer: native::WGPUBuffer,
    count_buffer_offset: u64,
    max_count: u32,
) {
    let pass = pass.as_ref().expect("invalid render pass");
    let buffer_id = buffer.as_ref().expect("invalid buffer").id;
    let count_buffer_id = count_buffer.as_ref().expect("invalid count buffer").id;
    let mut encoder = pass.encoder.write();

    render_ffi::wgpu_render_pass_multi_draw_indexed_indirect_count(
        &mut encoder,
        buffer_id,
        offset,
        count_buffer_id,
        count_buffer_offset,
        max_count,
    );
}<|MERGE_RESOLUTION|>--- conflicted
+++ resolved
@@ -1,13 +1,7 @@
 use conv::{
-<<<<<<< HEAD
-    map_adapter_options, map_device_descriptor, map_instance_descriptor,
-    map_pipeline_layout_descriptor, map_shader_module, map_surface, map_swapchain_descriptor,
-    write_limits_struct, CreateSurfaceParams, map_bind_group_entry
-=======
-    map_device_descriptor, map_instance_backend_flags, map_instance_descriptor,
-    map_pipeline_layout_descriptor, map_primitive_state, map_shader_module, map_surface,
-    CreateSurfaceParams,
->>>>>>> 19d2681e
+    map_bind_group_entry, map_device_descriptor, map_instance_backend_flags,
+    map_instance_descriptor, map_pipeline_layout_descriptor, map_primitive_state,
+    map_shader_module, map_surface, CreateSurfaceParams,
 };
 use parking_lot::{Mutex, RwLock};
 use smallvec::SmallVec;
@@ -19,20 +13,14 @@
     fmt::Display,
     mem,
     num::NonZeroU64,
-<<<<<<< HEAD
-    num::NonZeroU32,
-    path::Path,
+    sync::atomic,
     sync::Arc,
-    sync::Mutex
-=======
-    sync::{atomic, Arc},
     thread,
->>>>>>> 19d2681e
 };
 use utils::{make_slice, ptr_into_label, ptr_into_path};
 use wgc::{
     command::{self, bundle_ffi, compute_ffi, render_ffi},
-    gfx_select, id::{self, TextureViewId, SamplerId}, resource, Label,
+    gfx_select, id, resource, Label,
 };
 
 pub mod conv;
@@ -1730,7 +1718,7 @@
                 }
             } else {
                 let bind_group_entry = follow_chain!(map_bind_group_entry(entry, WGPUSType_BindGroupEntryExtras => native::WGPUBindGroupEntryExtras));
-                
+
                 if bind_group_entry.is_some() {
                     bind_group_entry.unwrap()
                 }
@@ -1782,7 +1770,7 @@
             let is_buffer = entry.buffer.type_ != native::WGPUBufferBindingType_Undefined;
             let is_sampler = entry.sampler.type_ != native::WGPUSamplerBindingType_Undefined;
             let is_texture = entry.texture.sampleType != native::WGPUTextureSampleType_Undefined;
-            
+
             let is_storage_texture =
                 entry.storageTexture.access != native::WGPUStorageTextureAccess_Undefined;
 
@@ -1813,12 +1801,7 @@
                         native::WGPUTextureViewDimension_3D => wgt::TextureViewDimension::D3,
                         _ => panic!("invalid texture view dimension for texture binding layout"),
                     },
-<<<<<<< HEAD
-                    multisampled: entry.texture.multisampled,
-                    
-=======
                     multisampled: entry.texture.multisampled != 0,
->>>>>>> 19d2681e
                 }
             } else if is_sampler {
                 match entry.sampler.type_ {
@@ -1892,14 +1875,12 @@
                 panic!("invalid bind group layout entry for bind group layout descriptor");
             };
 
-            let array_length = NonZeroU32::new(entry.count);
-
             wgt::BindGroupLayoutEntry {
                 ty,
                 binding: entry.binding,
                 visibility: wgt::ShaderStages::from_bits(entry.visibility)
                     .expect("invalid visibility for bind group layout entry"),
-                count: array_length,
+                count: None,
             }
         })
         .collect::<Vec<_>>();

--- conflicted
+++ resolved
@@ -3,12 +3,7 @@
 use crate::native;
 use crate::utils::{make_slice, ptr_into_label, ptr_into_pathbuf};
 use crate::{follow_chain, map_enum};
-<<<<<<< HEAD
-use std::path::Path;
 use std::{borrow::Cow, ffi::CStr, slice};
-=======
-use std::{borrow::Cow, ffi::CStr};
->>>>>>> 19d2681e
 
 // Ultimately map_load_op and map_store_op should be able to use the map_enum!
 // macro, but not until wgc supports "Undefined" as a valid value. For now the
@@ -1069,7 +1064,9 @@
     if features.contains(wgt::Features::TEXTURE_BINDING_ARRAY) {
         temp.push(native::WGPUNativeFeature_TextureBindingArray);
     }
-    if features.contains(wgt::Features::SAMPLED_TEXTURE_AND_STORAGE_BUFFER_ARRAY_NON_UNIFORM_INDEXING) {
+    if features
+        .contains(wgt::Features::SAMPLED_TEXTURE_AND_STORAGE_BUFFER_ARRAY_NON_UNIFORM_INDEXING)
+    {
         temp.push(native::WGPUNativeFeature_SampledTextureAndStorageBufferArrayNonUniformIndexing);
     }
 
@@ -1132,95 +1129,62 @@
 }
 
 #[inline]
-<<<<<<< HEAD
 pub fn map_bind_group_entry<'a>(
     entry: &'a native::WGPUBindGroupEntry,
-    extras: Option<&native::WGPUBindGroupEntryExtras>
+    extras: Option<&native::WGPUBindGroupEntryExtras>,
 ) -> Option<wgc::binding_model::BindGroupEntry<'a>> {
     let entry_extras = extras?;
     unsafe {
         if entry_extras.textureViews.as_ref().is_some() {
-            let texture_views = slice::from_raw_parts(entry_extras.textureViews, usize::try_from(entry_extras.textureViewCount).unwrap())
+            let texture_views = slice::from_raw_parts(
+                entry_extras.textureViews,
+                usize::try_from(entry_extras.textureViewCount).unwrap(),
+            )
             .iter()
             .map(|view_ptr| view_ptr.as_ref().unwrap().id)
-            .collect();//Vec::new();
+            .collect(); //Vec::new();
 
             Some(wgc::binding_model::BindGroupEntry {
                 binding: entry.binding,
                 resource: wgc::binding_model::BindingResource::TextureViewArray(texture_views),
             })
-        }
-        else if entry_extras.samplers.as_ref().is_some() {
-            let samplers = slice::from_raw_parts(entry_extras.samplers, usize::try_from(entry_extras.samplerCount).unwrap())
+        } else if entry_extras.samplers.as_ref().is_some() {
+            let samplers = slice::from_raw_parts(
+                entry_extras.samplers,
+                usize::try_from(entry_extras.samplerCount).unwrap(),
+            )
             .iter()
             .map(|sampler_ptr| sampler_ptr.as_ref().unwrap().id)
-            .collect();//Vec::new();
+            .collect(); //Vec::new();
 
             Some(wgc::binding_model::BindGroupEntry {
                 binding: entry.binding,
                 resource: wgc::binding_model::BindingResource::SamplerArray(samplers),
             })
-        }
-        else if entry_extras.buffers.as_ref().is_some() {
-            let buffers = slice::from_raw_parts(entry_extras.buffers, usize::try_from(entry_extras.bufferCount).unwrap())
-                .iter()
-                .map(|buffer_ptr| wgc::binding_model::BufferBinding { buffer_id: buffer_ptr.as_ref().unwrap().id, offset: entry.offset, size: std::num::NonZeroU64::new(entry.size)})
-                .collect();
+        } else if entry_extras.buffers.as_ref().is_some() {
+            let buffers = slice::from_raw_parts(
+                entry_extras.buffers,
+                usize::try_from(entry_extras.bufferCount).unwrap(),
+            )
+            .iter()
+            .map(|buffer_ptr| wgc::binding_model::BufferBinding {
+                buffer_id: buffer_ptr.as_ref().unwrap().id,
+                offset: entry.offset,
+                size: std::num::NonZeroU64::new(entry.size),
+            })
+            .collect();
 
             Some(wgc::binding_model::BindGroupEntry {
                 binding: entry.binding,
                 resource: wgc::binding_model::BindingResource::BufferArray(buffers),
             })
-        }
-        else {
+        } else {
             None
         }
     }
 }
 
 #[inline]
-pub fn map_swapchain_descriptor(
-    desc: &native::WGPUSwapChainDescriptor,
-    extras: Option<&native::WGPUSwapChainDescriptorExtras>,
-) -> wgt::SurfaceConfiguration<Vec<wgt::TextureFormat>> {
-    let (alpha_mode, view_formats) = match extras {
-        Some(extras) => (
-            match extras.alphaMode {
-                native::WGPUCompositeAlphaMode_Auto => wgt::CompositeAlphaMode::Auto,
-                native::WGPUCompositeAlphaMode_Opaque => wgt::CompositeAlphaMode::Opaque,
-                native::WGPUCompositeAlphaMode_PreMultiplied => {
-                    wgt::CompositeAlphaMode::PreMultiplied
-                }
-                native::WGPUCompositeAlphaMode_PostMultiplied => {
-                    wgt::CompositeAlphaMode::PostMultiplied
-                }
-                native::WGPUCompositeAlphaMode_Inherit => wgt::CompositeAlphaMode::Inherit,
-                _ => panic!("invalid alpha mode for swapchain descriptor"),
-            },
-            unsafe { make_slice(extras.viewFormats, extras.viewFormatCount) }
-                .iter()
-                .map(|f| {
-                    map_texture_format(*f).expect("invalid view format for swapchain descriptor")
-                })
-                .collect(),
-        ),
-        None => (wgt::CompositeAlphaMode::default(), Vec::new()),
-    };
-
-    wgt::SurfaceConfiguration {
-        usage: wgt::TextureUsages::from_bits(desc.usage).unwrap(),
-        format: map_texture_format(desc.format).expect("Texture format not defined"),
-        width: desc.width,
-        height: desc.height,
-        present_mode: map_present_mode(desc.presentMode),
-        alpha_mode,
-        view_formats,
-    }
-}
-
-#[inline]
-=======
->>>>>>> 19d2681e
 pub fn map_query_set_descriptor<'a>(
     desc: &native::WGPUQuerySetDescriptor,
 ) -> wgt::QuerySetDescriptor<wgc::Label<'a>> {

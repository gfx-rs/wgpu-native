# This workflow builds the binaries, which are released when a "v*" tag is pushed.
# These also include builds for 32bit platforms, which are thus tested as a side-effect.
# This workflow only runs on a push to master and when pushing a version-tag.
#
# The Linux builds are performed on a "manylinux" container. This container
# is designed such that that the resulting binary has minimal dependencies on system
# libraries, and thus works on as many linuxes as possible. It's a thing from the
# Python world, but generally useful.
#
# Each target (os + architecture) is build in a seperate job. This is kinda verbose,
# resulting in some duplication, but at least its easy to read and maintain.
# Don't forget to add new jobs to the needs of the publish job.
#
# Each job should specify at least these env vars:
# * TARGET: used in makefile to do cargo build --target $TARGET
# * ARCHIVE_NAME: used by the makefile to package things up
# * WGPU_NATIVE_VERSION: is backed into the binary at compile time
#
# See https://doc.rust-lang.org/nightly/rustc/platform-support.html for Rust build targets.

name: CD

on:
  workflow_dispatch:
  push:
    tags: [ 'v*' ]
    branches: [ master, cd ]

jobs:

  # -----
  linux-x86_64:
    # Config
    name: release - linux-x86_64
    runs-on: ubuntu-latest
    env:
      TARGET: x86_64-unknown-linux-gnu
      ARCHIVE_NAME: wgpu-linux-x86_64
      TOOLCHAIN: stable-x86_64-unknown-linux-gnu
      IMAGE: manylinux_2_24_x86_64
    steps:
    # Common part (same for nearly each build)
    - uses: actions/checkout@v3
      with:
        submodules: true
    - name: Set WGPU_NATIVE_VERSION
      run: echo "WGPU_NATIVE_VERSION=${GITHUB_REF/refs\/tags\//}" >> $GITHUB_ENV
      shell: bash
    # Build
    - name: Build
      run: |
          CID=$(docker create -t -w /tmp/wgpu-native -v $PWD:/tmp/src:ro -e TARGET -e ARCHIVE_NAME -e WGPU_NATIVE_VERSION quay.io/pypa/$IMAGE bash -c "\
            cp -r /tmp/src/. . && \
            rm -rf ./dist && \
            export PATH=/root/.cargo/bin:\$PATH && \
            export USER=root && \
            curl --tlsv1.2 -sSf https://sh.rustup.rs | sh -s -- -y --default-toolchain none && \
            rustup toolchain install --no-self-update $TOOLCHAIN && \
            rustup default $TOOLCHAIN && \
            echo 'deb http://deb.debian.org/debian stretch-backports main' | tee -a /etc/apt/sources.list && \
            apt update && \
            apt install -y clang-5.0 zip && \
            make package")
          docker start -ai $CID
          mkdir -p dist
          docker cp $CID:/tmp/wgpu-native/dist/. dist/.
          docker rm $CID
    # Upload (same for each build)
    - name: Upload
      uses: actions/upload-artifact@v3
      with:
        path: dist
        name: dist

  # -----
  linux-i686:
    # Config
    name: release - linux-i686
    runs-on: ubuntu-latest
    env:
      TARGET: i686-unknown-linux-gnu
      ARCHIVE_NAME: wgpu-linux-i686
      TOOLCHAIN: stable-i686-unknown-linux-gnu
      IMAGE: manylinux_2_24_i686
    steps:
    # Common part (same for nearly each build)
    - uses: actions/checkout@v3
      with:
        submodules: true
    - name: Set WGPU_NATIVE_VERSION
      run: echo "WGPU_NATIVE_VERSION=${GITHUB_REF/refs\/tags\//}" >> $GITHUB_ENV
      shell: bash
    # Build
    - name: Build
      run: |
          CID=$(docker create -t -w /tmp/wgpu-native -v $PWD:/tmp/src:ro -e TARGET -e ARCHIVE_NAME -e WGPU_NATIVE_VERSION quay.io/pypa/$IMAGE bash -c "\
            cp -r /tmp/src/. . && \
            rm -rf ./dist && \
            export PATH=/root/.cargo/bin:\$PATH && \
            export USER=root && \
            curl --tlsv1.2 -sSf https://sh.rustup.rs | sh -s -- -y --default-toolchain none && \
            rustup toolchain install --no-self-update $TOOLCHAIN && \
            rustup default $TOOLCHAIN && \
            echo 'deb http://deb.debian.org/debian stretch-backports main' | tee -a /etc/apt/sources.list && \
            apt update && \
            apt install -y clang-5.0 zip && \
            make package")
          docker start -ai $CID
          mkdir -p dist
          docker cp $CID:/tmp/wgpu-native/dist/. dist/.
          docker rm $CID
    # Upload (same for each build)
    - name: Upload
      uses: actions/upload-artifact@v3
      with:
        path: dist
        name: dist

  # -----
  windows-x86_64:
    # Config
    name: release - windows-x86_64
    runs-on: windows-latest
    env:
      TARGET: x86_64-pc-windows-msvc
      ARCHIVE_NAME: wgpu-windows-x86_64
    steps:
    # Common part (same for each build)
    - uses: actions/checkout@v3
      with:
        submodules: true
    - name: Set WGPU_NATIVE_VERSION
      run: echo "WGPU_NATIVE_VERSION=${GITHUB_REF/refs\/tags\//}" >> $GITHUB_ENV
      shell: bash
    - name: Install Rust toolchain
      uses: actions-rs/toolchain@v1
      with:
        toolchain: stable-msvc
        target: ${{ env.TARGET }}
        profile: minimal
        override: true
    # Build
    - name: Install llvm
      run: |
        choco install -y --force llvm | exit 0
        echo "LIBCLANG_PATH=C:\Program Files\LLVM\lib" >> $GITHUB_ENV
      shell: bash
    - name: Build
      run: make package
      shell: bash
    # Upload (same for each build)
    - name: Upload
      uses: actions/upload-artifact@v3
      with:
        path: dist
        name: dist

  # -----
  windows-i686:
    # Config
    name: release - windows-i686
    runs-on: windows-latest
    env:
      TARGET: i686-pc-windows-msvc
      ARCHIVE_NAME: wgpu-windows-i686
    steps:
    # Common part (same for each build)
    - uses: actions/checkout@v3
      with:
        submodules: true
    - name: Set WGPU_NATIVE_VERSION
      run: echo "WGPU_NATIVE_VERSION=${GITHUB_REF/refs\/tags\//}" >> $GITHUB_ENV
      shell: bash
    - name: Install Rust toolchain
      uses: actions-rs/toolchain@v1
      with:
        toolchain: stable-i686-pc-windows-msvc
        target: ${{ env.TARGET }}
        profile: minimal
        override: true
    # Build
    - name: Install llvm
      run: |
        choco install -y --force --x86 llvm | exit 0
        echo "LIBCLANG_PATH=C:\Program Files (x86)\LLVM\lib" >> $GITHUB_ENV
      shell: bash
    - name: Build
      run: make package
      shell: bash
    # Upload (same for each build)
    - name: Upload
      uses: actions/upload-artifact@v3
      with:
        path: dist
        name: dist

  # -----
  macos-x86_64:
    # Config
    name: release - macos-x86_64
    runs-on: macos-latest
    env:
      TARGET: x86_64-apple-darwin
      ARCHIVE_NAME: wgpu-macos-x86_64
      MACOSX_DEPLOYMENT_TARGET: 10.13
    steps:
    # Common part (same for each build)
    - uses: actions/checkout@v3
      with:
        submodules: true
    - name: Set WGPU_NATIVE_VERSION
      run: echo "WGPU_NATIVE_VERSION=${GITHUB_REF/refs\/tags\//}" >> $GITHUB_ENV
      shell: bash
    - name: Install Rust toolchain
      uses: actions-rs/toolchain@v1
      with:
        toolchain: stable
        target: ${{ env.TARGET }}
        profile: minimal
        override: true
    # Build
    - name: Select XCode version
      run:
        xcode_app=$(ls -1v /Applications/Xcode_*.app | tail -1)
        echo $xcode_app
        sudo xcode-select -s "$xcode_app"
    - name: Build
      run: make package
    # Upload (same for each build)
    - name: Upload
      uses: actions/upload-artifact@v3
      with:
        path: dist
        name: dist

  # -----
  macos-arm64:
    # Config
    name: release - macos-arm64
    runs-on: macos-latest
    env:
      TARGET: aarch64-apple-darwin
      ARCHIVE_NAME: wgpu-macos-arm64
    steps:
    # Common part (same for each build)
    - uses: actions/checkout@v3
      with:
        submodules: true
    - name: Set WGPU_NATIVE_VERSION
      run: echo "WGPU_NATIVE_VERSION=${GITHUB_REF/refs\/tags\//}" >> $GITHUB_ENV
      shell: bash
    - name: Install Rust toolchain
      uses: actions-rs/toolchain@v1
      with:
        toolchain: stable
        target: ${{ env.TARGET }}
        profile: minimal
        override: true
    # Build
    - name: Select XCode version
      run:
        xcode_app=$(ls -1v /Applications/Xcode_*.app | tail -1)
        echo $xcode_app
        sudo xcode-select -s "$xcode_app"
    - name: Build
      run: SDKROOT=$(xcrun -sdk macosx11.0 --show-sdk-path) MACOSX_DEPLOYMENT_TARGET=$(xcrun -sdk macosx11.0 --show-sdk-platform-version) make package
    # Upload (same for each build)
    - name: Upload
      uses: actions/upload-artifact@v3
      with:
        path: dist
        name: dist

  distribution-release:
    name: Create easy-to-integrate distributions (release)
    needs: [linux-x86_64, linux-i686, windows-x86_64, windows-i686, macos-x86_64, macos-arm64]
    runs-on: ubuntu-18.04
    steps:
    - uses: actions/checkout@v3
    - name: Download assets
      uses: actions/download-artifact@v3
      with:
        name: dist
    - name: Create commit-sha file
      env:
        GITHUB_SHA: ${{ github.sha }}
      run: |
        echo $GITHUB_SHA > dist/commit-sha
    - name: Prepare distribution
      run: |
        cp dist/commit-sha distribution
        cp ffi/webgpu-headers/webgpu.h distribution/include/webgpu
        cp ffi/wgpu.h distribution/include/webgpu
        for zipfile in wgpu-*-release.zip
          arch=$(echo $zipfile | cut -d- -f2-3)
          mkdir -p distribution/bin/$arch
          unzip dist/wgpu-*-release.zip distribution/bin/
          unzip -d distribution/bin $zipfile *.so *.dylib *.dll
        done
        mv distribution webgpu
        zip -r wgpu-distribution.zip webgpu
    - name: Upload
      uses: actions/upload-artifact@v3
      with:
        path: wgpu-distribution.zip
        name: dist-cmake

  distribution-debug:
    name: Create easy-to-integrate distributions (debug)
    needs: [linux-x86_64, linux-i686, windows-x86_64, windows-i686, macos-x86_64, macos-arm64]
    runs-on: ubuntu-18.04
    steps:
    - uses: actions/checkout@v3
    - name: Download assets
      uses: actions/download-artifact@v3
      with:
        name: dist
    - name: Create commit-sha file
      env:
        GITHUB_SHA: ${{ github.sha }}
      run: |
        echo $GITHUB_SHA > dist/commit-sha
    - name: Prepare distribution
      run: |
        cp dist/commit-sha distribution
        cp ffi/webgpu-headers/webgpu.h distribution/include/webgpu
        cp ffi/wgpu.h distribution/include/webgpu
        for zipfile in wgpu-*-debug.zip
          arch=$(echo $zipfile | cut -d- -f2-3)
          mkdir -p distribution/bin/$arch
          unzip dist/wgpu-*-debug.zip distribution/bin/
          unzip -d distribution/bin $zipfile *.so *.dylib *.dll
        done
        mv distribution webgpu
        zip -r wgpu-distribution.zip webgpu
    - name: Upload
      uses: actions/upload-artifact@v3
      with:
        path: wgpu-distribution.zip
        name: dist-cmake

  # Create a Github release and upload the binary libs that we just built.
  # There should be a release and debug build for each platform (win32, win64, MacOS64, Linux32, Linux64),
  # plus a file containing the commit sha.
  publish:
    name: Publish Github release
    needs: [linux-x86_64, linux-i686, windows-x86_64, windows-i686, macos-x86_64, macos-arm64, distribution-release, distribution-debug]
    runs-on: ubuntu-18.04
    if: success() && contains(github.ref, 'tags/v')
    steps:
    - uses: actions/checkout@v3
      with:
        submodules: 'true'
    - name: set version (which gets used as release name)
      run: |
          echo "WGPU_NATIVE_VERSION=${GITHUB_REF/refs\/tags\//}" >> $GITHUB_ENV
      shell: bash
    - name: Download assets
      uses: actions/download-artifact@v3
      with:
        name: dist
<<<<<<< HEAD
    - name: Download distributions
      uses: actions/download-artifact@v3
      with:
        name: dist-cmake
=======
        path: dist
>>>>>>> 240e65a9
    - name: Create commit-sha file
      env:
        GITHUB_SHA: ${{ github.sha }}
      run: |
        echo $GITHUB_SHA > dist/commit-sha
    - name: Create release
      uses: actions/create-release@v1
      env:
        GITHUB_TOKEN: ${{ secrets.GITHUB_TOKEN }}
      with:
        tag_name: ${{ env.WGPU_NATIVE_VERSION }}
        release_name: ${{ env.WGPU_NATIVE_VERSION }}
        body: |
            Autogenerated binary modules.
            The Linux builds are built on CentOS 7 (glibc 2.24, see [manylinux_2_24](https://www.python.org/dev/peps/pep-0600/)).
            The MacOS builds target MacOS 10.13 High Sierra and up.
        draft: false
        prerelease: false
    - name: Upload Release Assets
      # Move back to official action after fix https://github.com/actions/upload-release-asset/issues/4
      uses: AButler/upload-release-assets@v2.0
      with:
        release-tag: ${{ env.WGPU_NATIVE_VERSION }}
        files: 'dist/*.zip;dist-cmake/*.zip;dist/commit-sha'
        repo-token: ${{ secrets.GITHUB_TOKEN }}<|MERGE_RESOLUTION|>--- conflicted
+++ resolved
@@ -359,14 +359,12 @@
       uses: actions/download-artifact@v3
       with:
         name: dist
-<<<<<<< HEAD
+        path: dist
     - name: Download distributions
       uses: actions/download-artifact@v3
       with:
         name: dist-cmake
-=======
-        path: dist
->>>>>>> 240e65a9
+        path: dist-cmake
     - name: Create commit-sha file
       env:
         GITHUB_SHA: ${{ github.sha }}

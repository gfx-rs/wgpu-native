--- conflicted
+++ resolved
@@ -219,7 +219,7 @@
 
   distribution-release:
     name: Create easy-to-integrate distributions (release)
-    needs: [linux-x86_64, linux-i686, windows-x86_64, windows-i686, macos-x86_64, macos-arm64]
+    needs: [linux-x86_64, windows-x86_64, windows-i686, macos-x86_64, macos-arm64]
     runs-on: ubuntu-18.04
     steps:
     - uses: actions/checkout@v3
@@ -253,7 +253,7 @@
 
   distribution-debug:
     name: Create easy-to-integrate distributions (debug)
-    needs: [linux-x86_64, linux-i686, windows-x86_64, windows-i686, macos-x86_64, macos-arm64]
+    needs: [linux-x86_64, windows-x86_64, windows-i686, macos-x86_64, macos-arm64]
     runs-on: ubuntu-18.04
     steps:
     - uses: actions/checkout@v3
@@ -290,13 +290,8 @@
   # plus a file containing the commit sha.
   publish:
     name: Publish Github release
-<<<<<<< HEAD
-    needs: [linux-x86_64, linux-i686, windows-x86_64, windows-i686, macos-x86_64, macos-arm64, distribution-release, distribution-debug]
-    runs-on: ubuntu-18.04
-=======
-    needs: [linux-x86_64, windows-x86_64, windows-i686, macos-x86_64, macos-arm64]
+    needs: [linux-x86_64, windows-x86_64, windows-i686, macos-x86_64, macos-arm64, distribution-release, distribution-debug]
     runs-on: ubuntu-latest
->>>>>>> 41ea9bc1
     if: success() && contains(github.ref, 'tags/v')
     steps:
     - uses: actions/checkout@v3

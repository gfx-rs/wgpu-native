#ifndef WGPU_H_
#define WGPU_H_

#include "webgpu-headers/webgpu.h"

// must be used to free the strings & slices returned by the library,
// for other wgpu objects use appropriate drop functions.
//
// first parameter `type` has to be type of derefrenced value
// for example ->
//
//      size_t count;
//      WGPUTextureFormat* formats = wgpuSurfaceGetSupportedFormats(surface, adapter, &count);
//      WGPU_FREE(WGPUTextureFormat, str, count); // notice `WGPUTextureFormat` instead of `WGPUTextureFormat *`
//
#define WGPU_FREE(type, ptr, len) wgpuFree(ptr, len * sizeof(type), _Alignof(type))

typedef enum WGPUNativeSType {
    // Start at 6 to prevent collisions with webgpu STypes
    WGPUSType_DeviceExtras = 0x60000001,
    WGPUSType_AdapterExtras = 0x60000002,
    WGPUSType_RequiredLimitsExtras = 0x60000003,
    WGPUSType_PipelineLayoutExtras = 0x60000004,
    WGPUSType_ShaderModuleGLSLDescriptor = 0x60000005,
    WGPUNativeSType_Force32 = 0x7FFFFFFF
} WGPUNativeSType;

typedef enum WGPUNativeFeature {
    WGPUNativeFeature_PUSH_CONSTANTS = 0x04000000,
    WGPUNativeFeature_TEXTURE_ADAPTER_SPECIFIC_FORMAT_FEATURES = 0x10000000
} WGPUNativeFeature;

typedef enum WGPULogLevel {
    WGPULogLevel_Off = 0x00000000,
    WGPULogLevel_Error = 0x00000001,
    WGPULogLevel_Warn = 0x00000002,
    WGPULogLevel_Info = 0x00000003,
    WGPULogLevel_Debug = 0x00000004,
    WGPULogLevel_Trace = 0x00000005,
    WGPULogLevel_Force32 = 0x7FFFFFFF
} WGPULogLevel;

typedef struct WGPUAdapterExtras {
    WGPUChainedStruct chain;
    WGPUBackendType backend;
} WGPUAdapterExtras;

typedef struct WGPUDeviceExtras {
    WGPUChainedStruct chain;
    WGPUNativeFeature nativeFeatures;
    const char* label;
    const char* tracePath;
} WGPUDeviceExtras;

typedef struct WGPURequiredLimitsExtras {
    WGPUChainedStruct chain;
    uint32_t maxPushConstantSize;
} WGPURequiredLimitsExtras;

typedef struct WGPUPushConstantRange {
    WGPUShaderStageFlags stages;
    uint32_t start;
    uint32_t end;
} WGPUPushConstantRange;

typedef struct WGPUPipelineLayoutExtras {
    WGPUChainedStruct chain;
    uint32_t pushConstantRangeCount;
    WGPUPushConstantRange* pushConstantRanges;
} WGPUPipelineLayoutExtras;

<<<<<<< HEAD
typedef struct WGPUShaderDefine {
    char const * name;
    char const * value;
} WGPUShaderDefine;

typedef struct WGPUShaderModuleGLSLDescriptor {
    WGPUChainedStruct chain;
    WGPUShaderStage stage;
    char const * code;
    uint32_t defineCount;
    WGPUShaderDefine* defines;
} WGPUShaderModuleGLSLDescriptor;

=======
>>>>>>> 62fc447a
typedef uint64_t WGPUSubmissionIndex;

typedef struct WGPUWrappedSubmissionIndex {
    WGPUQueue queue;
    WGPUSubmissionIndex submissionIndex;
} WGPUWrappedSubmissionIndex;

<<<<<<< HEAD
typedef struct WGPUShaderDefine {
    char const * name;
    char const * value;
} WGPUShaderDefine;

typedef struct WGPUShaderModuleGLSLDescriptor {
    WGPUChainedStruct chain;
    WGPUShaderStage stage;
    char const * code;
    uint32_t defineCount;
    WGPUShaderDefine* defines;
} WGPUShaderModuleGLSLDescriptor;

=======
>>>>>>> 62fc447a
typedef struct WGPUStorageReport {
    size_t numOccupied;
    size_t numVacant;
    size_t numError;
    size_t elementSize;
} WGPUStorageReport;

typedef struct WGPUHubReport {
    WGPUStorageReport adapters;
    WGPUStorageReport devices;
    WGPUStorageReport pipelineLayouts;
    WGPUStorageReport shaderModules;
    WGPUStorageReport bindGroupLayouts;
    WGPUStorageReport bindGroups;
    WGPUStorageReport commandBuffers;
    WGPUStorageReport renderBundles;
    WGPUStorageReport renderPipelines;
    WGPUStorageReport computePipelines;
    WGPUStorageReport querySets;
    WGPUStorageReport buffers;
    WGPUStorageReport textures;
    WGPUStorageReport textureViews;
    WGPUStorageReport samplers;
} WGPUHubReport;

typedef struct WGPUGlobalReport {
    WGPUStorageReport surfaces;
    WGPUBackendType backendType;
    WGPUHubReport vulkan;
    WGPUHubReport metal;
    WGPUHubReport dx12;
    WGPUHubReport dx11;
    WGPUHubReport gl;
} WGPUGlobalReport;

typedef void (*WGPULogCallback)(WGPULogLevel level, const char *msg);

#ifdef __cplusplus
extern "C" {
#endif

void wgpuGenerateReport(WGPUGlobalReport * report);

WGPUSubmissionIndex wgpuQueueSubmitForIndex(WGPUQueue queue, uint32_t commandCount, WGPUCommandBuffer const * commands);

// Returns true if the queue is empty, or false if there are more queue submissions still in flight.
bool wgpuDevicePoll(WGPUDevice device, bool wait, WGPUWrappedSubmissionIndex const * wrappedSubmissionIndex);

void wgpuSetLogCallback(WGPULogCallback callback);

void wgpuSetLogLevel(WGPULogLevel level);

uint32_t wgpuGetVersion(void);

// Returns slice of supported texture formats
// caller owns the formats slice and must WGPU_FREE() it
WGPUTextureFormat const * wgpuSurfaceGetSupportedFormats(WGPUSurface surface, WGPUAdapter adapter, size_t * count);

void wgpuRenderPassEncoderSetPushConstants(WGPURenderPassEncoder encoder, WGPUShaderStageFlags stages, uint32_t offset, uint32_t sizeBytes, void* const data);

void wgpuBufferDrop(WGPUBuffer buffer);
void wgpuCommandEncoderDrop(WGPUCommandEncoder commandEncoder);
void wgpuDeviceDrop(WGPUDevice device);
void wgpuQuerySetDrop(WGPUQuerySet querySet);
void wgpuRenderPipelineDrop(WGPURenderPipeline renderPipeline);
void wgpuTextureDrop(WGPUTexture texture);
void wgpuTextureViewDrop(WGPUTextureView textureView);
void wgpuSamplerDrop(WGPUSampler sampler);
void wgpuBindGroupLayoutDrop(WGPUBindGroupLayout bindGroupLayout);
void wgpuPipelineLayoutDrop(WGPUPipelineLayout pipelineLayout);
void wgpuBindGroupDrop(WGPUBindGroup bindGroup);
void wgpuShaderModuleDrop(WGPUShaderModule shaderModule);
void wgpuCommandBufferDrop(WGPUCommandBuffer commandBuffer);
void wgpuRenderBundleDrop(WGPURenderBundle renderBundle);
void wgpuComputePipelineDrop(WGPUComputePipeline computePipeline);

// must be used to free the strings & slices returned by the library,
// for other wgpu objects use appropriate drop functions.
void wgpuFree(void* ptr, size_t size, size_t align);

#ifdef __cplusplus
} // extern "C"
#endif

#endif<|MERGE_RESOLUTION|>--- conflicted
+++ resolved
@@ -69,7 +69,13 @@
     WGPUPushConstantRange* pushConstantRanges;
 } WGPUPipelineLayoutExtras;
 
-<<<<<<< HEAD
+typedef uint64_t WGPUSubmissionIndex;
+
+typedef struct WGPUWrappedSubmissionIndex {
+    WGPUQueue queue;
+    WGPUSubmissionIndex submissionIndex;
+} WGPUWrappedSubmissionIndex;
+
 typedef struct WGPUShaderDefine {
     char const * name;
     char const * value;
@@ -83,31 +89,6 @@
     WGPUShaderDefine* defines;
 } WGPUShaderModuleGLSLDescriptor;
 
-=======
->>>>>>> 62fc447a
-typedef uint64_t WGPUSubmissionIndex;
-
-typedef struct WGPUWrappedSubmissionIndex {
-    WGPUQueue queue;
-    WGPUSubmissionIndex submissionIndex;
-} WGPUWrappedSubmissionIndex;
-
-<<<<<<< HEAD
-typedef struct WGPUShaderDefine {
-    char const * name;
-    char const * value;
-} WGPUShaderDefine;
-
-typedef struct WGPUShaderModuleGLSLDescriptor {
-    WGPUChainedStruct chain;
-    WGPUShaderStage stage;
-    char const * code;
-    uint32_t defineCount;
-    WGPUShaderDefine* defines;
-} WGPUShaderModuleGLSLDescriptor;
-
-=======
->>>>>>> 62fc447a
 typedef struct WGPUStorageReport {
     size_t numOccupied;
     size_t numVacant;
